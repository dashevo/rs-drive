use crate::contract::Contract;
use crate::drive::Drive;
use byteorder::{BigEndian, WriteBytesExt};
use std::fs::File;
use std::io;
use std::io::{BufRead, BufReader};
use std::path::Path;

<<<<<<< HEAD
pub fn setup_contract(
    drive: &mut Drive,
    path: &str,
    transaction: TransactionArg,
) -> Contract {
=======
pub fn setup_contract(drive: &Drive, path: &str, transaction: grovedb::TransactionArg) -> Contract {
>>>>>>> 83bf157d
    let contract_cbor = json_document_to_cbor(path, Some(crate::drive::defaults::PROTOCOL_VERSION));
    let contract = Contract::from_cbor(&contract_cbor).expect("contract should be deserialized");
    drive
        .apply_contract(contract_cbor, 0f64, transaction)
        .expect("contract should be applied");
    contract
}

pub fn setup_contract_from_hex(
    drive: &Drive,
    hex_string: String,
    transaction: grovedb::TransactionArg,
) -> Contract {
    let contract_cbor = cbor_from_hex(hex_string);
    let contract = Contract::from_cbor(&contract_cbor).expect("contract should be deserialized");
    drive
        .apply_contract(contract_cbor, 0f64, transaction)
        .expect("contract should be applied");
    contract
}

pub fn json_document_to_cbor(path: impl AsRef<Path>, protocol_version: Option<u32>) -> Vec<u8> {
    let file = File::open(path).expect("file not found");
    let reader = BufReader::new(file);
    let json: serde_json::Value = serde_json::from_reader(reader).expect("expected a valid json");
    value_to_cbor(json, protocol_version)
}

pub fn value_to_cbor(value: serde_json::Value, protocol_version: Option<u32>) -> Vec<u8> {
    let mut buffer: Vec<u8> = Vec::new();
    if let Some(protocol_version) = protocol_version {
        buffer.write_u32::<BigEndian>(protocol_version);
    }
    ciborium::ser::into_writer(&value, &mut buffer).expect("unable to serialize into cbor");
    buffer
}

pub fn cbor_from_hex(hex_string: String) -> Vec<u8> {
    let decoded = hex::decode(hex_string).expect("Decoding failed");

    decoded
}

pub fn text_file_strings(path: impl AsRef<Path>) -> Vec<String> {
    let file = File::open(path).expect("file not found");
    let reader = io::BufReader::new(file).lines();
    reader.into_iter().map(|a| a.unwrap()).collect()
}<|MERGE_RESOLUTION|>--- conflicted
+++ resolved
@@ -5,16 +5,13 @@
 use std::io;
 use std::io::{BufRead, BufReader};
 use std::path::Path;
+use grovedb::TransactionArg;
 
-<<<<<<< HEAD
 pub fn setup_contract(
     drive: &mut Drive,
     path: &str,
     transaction: TransactionArg,
 ) -> Contract {
-=======
-pub fn setup_contract(drive: &Drive, path: &str, transaction: grovedb::TransactionArg) -> Contract {
->>>>>>> 83bf157d
     let contract_cbor = json_document_to_cbor(path, Some(crate::drive::defaults::PROTOCOL_VERSION));
     let contract = Contract::from_cbor(&contract_cbor).expect("contract should be deserialized");
     drive
@@ -26,7 +23,7 @@
 pub fn setup_contract_from_hex(
     drive: &Drive,
     hex_string: String,
-    transaction: grovedb::TransactionArg,
+    transaction: TransactionArg,
 ) -> Contract {
     let contract_cbor = cbor_from_hex(hex_string);
     let contract = Contract::from_cbor(&contract_cbor).expect("contract should be deserialized");
