--- conflicted
+++ resolved
@@ -1,19 +1,17 @@
-use std::collections::HashMap;
 use crate::contract::Contract;
 use crate::drive::Drive;
+use crate::error::drive::DriveError;
+use crate::error::structure::StructureError;
+use crate::error::Error;
 use byteorder::{BigEndian, WriteBytesExt};
+use ciborium::value::Value;
 use grovedb::TransactionArg;
+use std::collections::{BTreeMap, HashMap};
 use std::fs::File;
 use std::io;
 use std::io::{BufRead, BufReader};
 use std::option::Option::None;
 use std::path::Path;
-<<<<<<< HEAD
-use ciborium::value::Value as CborValue;
-use storage::rocksdb_storage::OptimisticTransactionDBTransaction;
-use grovedb::Error;
-=======
->>>>>>> 22578576
 
 pub fn setup_contract(
     drive: &Drive,
@@ -72,29 +70,129 @@
     reader.into_iter().map(|a| a.unwrap()).collect()
 }
 
-pub fn bytes_for_system_value(value: &CborValue) -> Option<Vec<u8>> {
-    match value {
-        CborValue::Bytes(bytes) => Some(bytes.clone()),
-        CborValue::Text(text) => match bs58::decode(text).into_vec() {
-            Ok(data) => Some(data),
-            Err(_) => None,
-        },
-        CborValue::Array(array) => {
-            let bytes_result: Result<Vec<u8>, Error> = array
+pub fn get_key_from_cbor_map<'a>(
+    cbor_map: &'a [(Value, Value)],
+    key: &'a str,
+) -> Option<&'a Value> {
+    for (cbor_key, cbor_value) in cbor_map.iter() {
+        if !cbor_key.is_text() {
+            continue;
+        }
+
+        if cbor_key.as_text().expect("confirmed as text") == key {
+            return Some(cbor_value);
+        }
+    }
+    None
+}
+
+pub fn cbor_map_to_btree_map(cbor_map: &[(Value, Value)]) -> BTreeMap<String, &Value> {
+    cbor_map
+        .iter()
+        .filter_map(|(key, value)| key.as_text().map(|key| (key.to_string(), value)))
+        .collect::<BTreeMap<String, &Value>>()
+}
+
+pub fn cbor_inner_array_value<'a>(
+    document_type: &'a [(Value, Value)],
+    key: &'a str,
+) -> Option<&'a Vec<Value>> {
+    let key_value = get_key_from_cbor_map(document_type, key)?;
+    if let Value::Array(key_value) = key_value {
+        return Some(key_value);
+    }
+    None
+}
+
+pub fn cbor_inner_map_value<'a>(
+    document_type: &'a [(Value, Value)],
+    key: &'a str,
+) -> Option<&'a Vec<(Value, Value)>> {
+    let key_value = get_key_from_cbor_map(document_type, key)?;
+    if let Value::Map(map_value) = key_value {
+        return Some(map_value);
+    }
+    None
+}
+
+pub fn cbor_inner_btree_map<'a>(
+    document_type: &'a [(Value, Value)],
+    key: &'a str,
+) -> Option<BTreeMap<String, &'a Value>> {
+    let key_value = get_key_from_cbor_map(document_type, key)?;
+    if let Value::Map(map_value) = key_value {
+        return Some(cbor_map_to_btree_map(map_value));
+    }
+    None
+}
+
+pub fn btree_map_inner_btree_map<'a>(
+    document_type: &'a BTreeMap<String, &'a Value>,
+    key: &'a str,
+) -> Option<BTreeMap<String, &'a Value>> {
+    let key_value = document_type.get(key)?;
+    if let Value::Map(map_value) = key_value {
+        return Some(cbor_map_to_btree_map(map_value));
+    }
+    None
+}
+
+pub fn btree_map_inner_map_value<'a>(
+    document_type: &'a BTreeMap<String, &'a Value>,
+    key: &'a str,
+) -> Option<&'a Vec<(Value, Value)>> {
+    let key_value = document_type.get(key)?;
+    if let Value::Map(map_value) = key_value {
+        return Some(map_value);
+    }
+    None
+}
+
+pub fn cbor_inner_text_value<'a>(
+    document_type: &'a [(Value, Value)],
+    key: &'a str,
+) -> Option<&'a str> {
+    let key_value = get_key_from_cbor_map(document_type, key)?;
+    if let Value::Text(string_value) = key_value {
+        return Some(string_value);
+    }
+    None
+}
+
+pub fn btree_map_inner_text_value<'a>(
+    document_type: &'a BTreeMap<String, &'a Value>,
+    key: &'a str,
+) -> Option<&'a str> {
+    let key_value = document_type.get(key)?;
+    if let Value::Text(string_value) = key_value {
+        return Some(string_value);
+    }
+    None
+}
+
+pub fn cbor_inner_bytes_value<'a>(
+    document_type: &'a [(Value, Value)],
+    key: &'a str,
+) -> Option<Vec<u8>> {
+    let key_value = get_key_from_cbor_map(document_type, key)?;
+    match key_value {
+        Value::Bytes(bytes) => Some(bytes.clone()),
+        Value::Array(array) => {
+            match array
                 .iter()
                 .map(|byte| match byte {
-                    CborValue::Integer(int) => {
-                        let value_as_u8: u8 = (*int)
-                            .try_into()
-                            .map_err(|_| Error::CorruptedData(String::from("expected u8 value")))?;
+                    Value::Integer(int) => {
+                        let value_as_u8: u8 = (*int).try_into().map_err(|_| {
+                            Error::Structure(StructureError::ValueWrongType("expected u8 value"))
+                        })?;
                         Ok(value_as_u8)
                     }
-                    _ => Err(Error::CorruptedData(String::from(
+                    _ => Err(Error::Structure(StructureError::ValueWrongType(
                         "not an array of integers",
                     ))),
                 })
-                .collect::<Result<Vec<u8>, Error>>();
-            match bytes_result {
+                .collect::<Result<Vec<u8>, Error>>()
+            {
                 Ok(bytes) => Some(bytes),
                 Err(_) => None,
             }
@@ -103,104 +201,164 @@
     }
 }
 
-pub fn bytes_for_system_value_from_hash_map(
-    document: &HashMap<String, CborValue>,
-    key: &str,
-) -> Option<Vec<u8>> {
-    document.get(key).and_then(bytes_for_system_value)
-}
-
-
-pub (crate) fn get_key_from_cbor_map<'a>(cbor_map: &'a [(CborValue, CborValue)], key: &'a str) -> Option<&'a CborValue> {
-    for (cbor_key, cbor_value) in cbor_map.iter() {
-        if !cbor_key.is_text() {
-            continue;
-        }
-
-        if cbor_key.as_text().expect("confirmed as text") == key {
-            return Some(cbor_value);
-        }
-    }
-    None
-}
-
-pub (crate) fn cbor_inner_array_value<'a>(
-    document_type: &'a [(CborValue, CborValue)],
-    key: &'a str,
-) -> Option<&'a Vec<CborValue>> {
-    let key_value = get_key_from_cbor_map(document_type, key)?;
-    if let CborValue::Array(key_value) = key_value {
-        return Some(key_value);
-    }
-    None
-}
-
-pub (crate) fn cbor_inner_map_value<'a>(
-    document_type: &'a [(CborValue, CborValue)],
-    key: &'a str,
-) -> Option<&'a Vec<(CborValue, CborValue)>> {
-    let key_value = get_key_from_cbor_map(document_type, key)?;
-    if let CborValue::Map(map_value) = key_value {
-        return Some(map_value);
-    }
-    None
-}
-
-pub (crate) fn cbor_inner_bytes_value<'a>(
-    document_type: &'a [(CborValue, CborValue)],
-    key: &'a str,
-) -> Option<&'a [u8]> {
-    let key_value = get_key_from_cbor_map(document_type, key)?;
-    if let CborValue::Bytes(key_value) = key_value {
-        return Some(key_value);
-    }
-    None
-}
-
-pub (crate) fn cbor_inner_text_value<'a>(document_type: &'a [(CborValue, CborValue)], key: &'a str) -> Option<&'a str> {
-    let key_value = get_key_from_cbor_map(document_type, key)?;
-    if let CborValue::Text(string_value) = key_value {
-        return Some(string_value);
-    }
-    None
-}
-
-pub (crate) fn cbor_inner_u64_value<'a>(document_type: &'a [(CborValue, CborValue)], key: &'a str) -> Option<u64> {
-    let key_value = get_key_from_cbor_map(document_type, key)?;
-    if let CborValue::Integer(integer_value) = key_value {
+pub fn cbor_inner_bool_value(document_type: &[(Value, Value)], key: &str) -> Option<bool> {
+    let key_value = get_key_from_cbor_map(document_type, key)?;
+    if let Value::Bool(bool_value) = key_value {
+        return Some(*bool_value);
+    }
+    None
+}
+
+pub fn btree_map_inner_bool_value(
+    document_type: &BTreeMap<String, &Value>,
+    key: &str,
+) -> Option<bool> {
+    let key_value = document_type.get(key)?;
+    if let Value::Bool(bool_value) = key_value {
+        return Some(*bool_value);
+    }
+    None
+}
+
+pub fn cbor_inner_size_value(document_type: &[(Value, Value)], key: &str) -> Option<usize> {
+    let key_value = get_key_from_cbor_map(document_type, key)?;
+    if let Value::Integer(integer) = key_value {
+        let value_as_usize: Result<usize, Error> = (*integer)
+            .try_into()
+            .map_err(|_| Error::Structure(StructureError::ValueWrongType("expected u8 value")));
+        match value_as_usize {
+            Ok(size) => Some(size),
+            Err(_) => None,
+        }
+    } else {
+        None
+    }
+}
+
+pub fn btree_map_inner_size_value(
+    document_type: &BTreeMap<String, &Value>,
+    key: &str,
+) -> Option<usize> {
+    let key_value = document_type.get(key)?;
+    if let Value::Integer(integer) = key_value {
+        let value_as_usize: Result<usize, Error> = (*integer)
+            .try_into()
+            .map_err(|_| Error::Structure(StructureError::ValueWrongType("expected u8 value")));
+        match value_as_usize {
+            Ok(size) => Some(size),
+            Err(_) => None,
+        }
+    } else {
+        None
+    }
+}
+
+pub fn cbor_inner_bool_value_with_default(
+    document_type: &[(Value, Value)],
+    key: &str,
+    default: bool,
+) -> bool {
+    cbor_inner_bool_value(document_type, key).unwrap_or(default)
+}
+
+pub fn bytes_for_system_value(value: &Value) -> Result<Option<Vec<u8>>, Error> {
+    match value {
+        Value::Bytes(bytes) => Ok(Some(bytes.clone())),
+        Value::Text(text) => match bs58::decode(text).into_vec() {
+            Ok(data) => Ok(Some(data)),
+            Err(_) => Ok(None),
+        },
+        Value::Array(array) => array
+            .iter()
+            .map(|byte| match byte {
+                Value::Integer(int) => {
+                    let value_as_u8: u8 = (*int).try_into().map_err(|_| {
+                        Error::Structure(StructureError::ValueWrongType("expected u8 value"))
+                    })?;
+                    Ok(Some(value_as_u8))
+                }
+                _ => Err(Error::Structure(StructureError::ValueWrongType(
+                    "not an array of integers",
+                ))),
+            })
+            .collect::<Result<Option<Vec<u8>>, Error>>(),
+        _ => Err(Error::Structure(StructureError::ValueWrongType(
+            "system value is incorrect type",
+        ))),
+    }
+}
+
+pub fn bytes_for_system_value_from_tree_map(
+    document: &BTreeMap<String, Value>,
+    key: &str,
+) -> Result<Option<Vec<u8>>, Error> {
+    let value = document.get(key);
+    if let Some(value) = value {
+        bytes_for_system_value(value)
+    } else {
+        Ok(None)
+    }
+}
+
+pub fn bool_for_system_value_from_tree_map(
+    document: &BTreeMap<String, Value>,
+    key: &str,
+    default: bool,
+) -> Result<bool, Error> {
+    let value = document.get(key);
+    if let Some(value) = value {
+        if let Value::Bool(bool_value) = value {
+            Ok(*bool_value)
+        } else {
+            Err(Error::Structure(StructureError::ValueWrongType(
+                "value is expected to be a boolean",
+            )))
+        }
+    } else {
+        Ok(default)
+    }
+}
+
+pub(crate) fn cbor_inner_u64_value<'a>(
+    document_type: &'a [(Value, Value)],
+    key: &'a str,
+) -> Option<u64> {
+    let key_value = get_key_from_cbor_map(document_type, key)?;
+    if let Value::Integer(integer_value) = key_value {
         return Some(i128::from(*integer_value) as u64);
     }
     None
 }
 
-pub (crate) fn cbor_inner_u32_value<'a>(document_type: &'a [(CborValue, CborValue)], key: &'a str) -> Option<u32> {
-    let key_value = get_key_from_cbor_map(document_type, key)?;
-    if let CborValue::Integer(integer_value) = key_value {
+pub(crate) fn cbor_inner_u32_value<'a>(
+    document_type: &'a [(Value, Value)],
+    key: &'a str,
+) -> Option<u32> {
+    let key_value = get_key_from_cbor_map(document_type, key)?;
+    if let Value::Integer(integer_value) = key_value {
         return Some(i128::from(*integer_value) as u32);
     }
     None
 }
 
-pub (crate) fn cbor_inner_u16_value<'a>(document_type: &'a [(CborValue, CborValue)], key: &'a str) -> Option<u16> {
-    let key_value = get_key_from_cbor_map(document_type, key)?;
-    if let CborValue::Integer(integer_value) = key_value {
+pub(crate) fn cbor_inner_u16_value<'a>(
+    document_type: &'a [(Value, Value)],
+    key: &'a str,
+) -> Option<u16> {
+    let key_value = get_key_from_cbor_map(document_type, key)?;
+    if let Value::Integer(integer_value) = key_value {
         return Some(i128::from(*integer_value) as u16);
     }
     None
 }
 
-pub (crate) fn cbor_inner_u8_value<'a>(document_type: &'a [(CborValue, CborValue)], key: &'a str) -> Option<u8> {
-    let key_value = get_key_from_cbor_map(document_type, key)?;
-    if let CborValue::Integer(integer_value) = key_value {
+pub(crate) fn cbor_inner_u8_value<'a>(
+    document_type: &'a [(Value, Value)],
+    key: &'a str,
+) -> Option<u8> {
+    let key_value = get_key_from_cbor_map(document_type, key)?;
+    if let Value::Integer(integer_value) = key_value {
         return Some(i128::from(*integer_value) as u8);
     }
     None
-}
-
-pub (crate) fn cbor_inner_bool_value(document_type: &[(CborValue, CborValue)], key: &str) -> Option<bool> {
-    let key_value = get_key_from_cbor_map(document_type, key)?;
-    if let CborValue::Bool(bool_value) = key_value {
-        return Some(*bool_value);
-    }
-    None
 }