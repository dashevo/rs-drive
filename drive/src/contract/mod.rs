--- conflicted
+++ resolved
@@ -1,23 +1,25 @@
 mod defaults;
 pub mod types;
 
+use crate::common::{
+    bool_for_system_value_from_tree_map, btree_map_inner_bool_value, btree_map_inner_btree_map,
+    btree_map_inner_map_value, btree_map_inner_size_value, btree_map_inner_text_value,
+    bytes_for_system_value, bytes_for_system_value_from_tree_map, cbor_inner_array_value,
+    cbor_inner_bool_value_with_default, cbor_inner_btree_map, cbor_inner_text_value,
+    cbor_map_to_btree_map, get_key_from_cbor_map,
+};
 use crate::drive::defaults::{DEFAULT_HASH_SIZE, PROTOCOL_VERSION};
 use crate::drive::{Drive, RootTree};
 use crate::error::contract::ContractError;
+use crate::error::structure::StructureError;
 use crate::error::Error;
 use byteorder::{BigEndian, WriteBytesExt};
 use ciborium::value::{Value as CborValue, Value};
 use rand::rngs::StdRng;
 use rand::{Rng, SeedableRng};
 use serde::{Deserialize, Serialize};
-<<<<<<< HEAD
-use std::collections::HashMap;
-use crate::common;
-use crate::common::bytes_for_system_value_from_hash_map;
-=======
 use std::collections::{BTreeMap, HashMap};
 use std::fmt;
->>>>>>> 22578576
 
 // contract
 // - id
@@ -154,14 +156,14 @@
     pub fn from_cbor(contract_cbor: &[u8], contract_id: Option<[u8; 32]>) -> Result<Self, Error> {
         let (version, read_contract_cbor) = contract_cbor.split_at(4);
         if !Drive::check_protocol_version_bytes(version) {
-            return Err(Error::Contract(ContractError::InvalidProtocolVersion(
+            return Err(Error::Structure(StructureError::InvalidProtocolVersion(
                 "invalid protocol version",
             )));
         }
         // Deserialize the contract
         let contract: BTreeMap<String, CborValue> = ciborium::de::from_reader(read_contract_cbor)
             .map_err(|_| {
-            Error::Contract(ContractError::InvalidCBOR("unable to decode contract"))
+            Error::Structure(StructureError::InvalidCBOR("unable to decode contract"))
         })?;
 
         // Get the contract id
@@ -398,13 +400,8 @@
             default_mutability,
         );
 
-<<<<<<< HEAD
-        let index_values = match common::cbor_inner_array_value(document_type_value_map, "indices") {
-            Some(index_values) => index_values,
-=======
         let index_values = cbor_inner_array_value(document_type_value_map, "indices");
         let indices: Vec<Index> = match index_values {
->>>>>>> 22578576
             None => {
                 vec![]
             }
@@ -425,11 +422,7 @@
         };
 
         // Extract the properties
-<<<<<<< HEAD
-        let property_values = common::cbor_inner_map_value(document_type_value_map, "properties")
-=======
         let property_values = cbor_inner_btree_map(document_type_value_map, "properties")
->>>>>>> 22578576
             .ok_or_else(|| {
                 Error::Contract(ContractError::InvalidContractStructure(
                     "unable to get document properties from the contract",
@@ -455,10 +448,6 @@
             }
 
             let inner_property_values = property_value.as_map().expect("confirmed as map");
-<<<<<<< HEAD
-            let type_value = common::cbor_inner_text_value(inner_property_values, "type")
-                .ok_or_else(|| Error::CorruptedData(String::from("cannot find type property")))?;
-=======
             let base_inner_properties = cbor_map_to_btree_map(inner_property_values);
 
             let type_value = cbor_inner_text_value(inner_property_values, "type");
@@ -497,7 +486,6 @@
             };
 
             let (type_value, inner_properties) = result?;
->>>>>>> 22578576
 
             let field_type: types::DocumentFieldType;
 
@@ -505,11 +493,7 @@
                 "array" => {
                     // Only handling bytearrays for v1
                     // Return an error if it is not a byte array
-<<<<<<< HEAD
-                    field_type = match common::cbor_inner_bool_value(inner_property_values, "byteArray") {
-=======
                     field_type = match btree_map_inner_bool_value(&inner_properties, "byteArray") {
->>>>>>> 22578576
                         Some(inner_bool) => {
                             if inner_bool {
                                 types::DocumentFieldType::ByteArray(
@@ -530,11 +514,7 @@
                     document_properties.insert(prefixed_property_key, field_type);
                 }
                 "object" => {
-<<<<<<< HEAD
-                    let properties = common::cbor_inner_map_value(inner_property_values, "properties")
-=======
                     let properties = btree_map_inner_btree_map(&inner_properties, "properties")
->>>>>>> 22578576
                         .ok_or_else(|| {
                             Error::Contract(ContractError::InvalidContractStructure(
                                 "object must have properties",
@@ -691,7 +671,7 @@
     ) -> Result<Self, Error> {
         let (version, read_document_cbor) = document_cbor.split_at(4);
         if !Drive::check_protocol_version_bytes(version) {
-            return Err(Error::Contract(ContractError::InvalidProtocolVersion(
+            return Err(Error::Structure(StructureError::InvalidProtocolVersion(
                 "invalid protocol version",
             )));
         }
@@ -699,7 +679,7 @@
         // we would need dedicated deserialization functions based on the document type
         let mut document: BTreeMap<String, CborValue> =
             ciborium::de::from_reader(read_document_cbor).map_err(|_| {
-                Error::Contract(ContractError::InvalidCBOR("unable to decode contract"))
+                Error::Structure(StructureError::InvalidCBOR("unable to decode contract"))
             })?;
 
         let owner_id: [u8; 32] = match owner_id {
@@ -788,7 +768,7 @@
 
         let (version, read_document_cbor) = document_cbor.split_at(4);
         if !Drive::check_protocol_version_bytes(version) {
-            return Err(Error::Contract(ContractError::InvalidProtocolVersion(
+            return Err(Error::Structure(StructureError::InvalidProtocolVersion(
                 "invalid protocol version",
             )));
         }
@@ -797,7 +777,7 @@
         // we would need dedicated deserialization functions based on the document type
         let properties: BTreeMap<String, CborValue> = ciborium::de::from_reader(read_document_cbor)
             .map_err(|_| {
-                Error::Contract(ContractError::InvalidCBOR("unable to decode contract"))
+                Error::Structure(StructureError::InvalidCBOR("unable to decode contract"))
             })?;
 
         // dev-note: properties is everything other than the id and owner id
@@ -859,7 +839,7 @@
                             "inner key must refer to a value map",
                         ))
                     })?;
-                    match common::get_key_from_cbor_map(map_values, key) {
+                    match get_key_from_cbor_map(map_values, key) {
                         None => Ok(None),
                         Some(value) => get_value_at_path(value, rest_key_paths),
                     }
@@ -1031,258 +1011,6 @@
     })
 }
 
-<<<<<<< HEAD
-=======
-pub fn get_key_from_cbor_map<'a>(
-    cbor_map: &'a [(Value, Value)],
-    key: &'a str,
-) -> Option<&'a Value> {
-    for (cbor_key, cbor_value) in cbor_map.iter() {
-        if !cbor_key.is_text() {
-            continue;
-        }
-
-        if cbor_key.as_text().expect("confirmed as text") == key {
-            return Some(cbor_value);
-        }
-    }
-    None
-}
-
-pub fn cbor_map_to_btree_map(cbor_map: &[(Value, Value)]) -> BTreeMap<String, &Value> {
-    cbor_map
-        .iter()
-        .filter_map(|(key, value)| key.as_text().map(|key| (key.to_string(), value)))
-        .collect::<BTreeMap<String, &Value>>()
-}
-
-pub fn cbor_inner_array_value<'a>(
-    document_type: &'a [(Value, Value)],
-    key: &'a str,
-) -> Option<&'a Vec<Value>> {
-    let key_value = get_key_from_cbor_map(document_type, key)?;
-    if let Value::Array(key_value) = key_value {
-        return Some(key_value);
-    }
-    None
-}
-
-pub fn cbor_inner_map_value<'a>(
-    document_type: &'a [(Value, Value)],
-    key: &'a str,
-) -> Option<&'a Vec<(Value, Value)>> {
-    let key_value = get_key_from_cbor_map(document_type, key)?;
-    if let Value::Map(map_value) = key_value {
-        return Some(map_value);
-    }
-    None
-}
-
-pub fn cbor_inner_btree_map<'a>(
-    document_type: &'a [(Value, Value)],
-    key: &'a str,
-) -> Option<BTreeMap<String, &'a Value>> {
-    let key_value = get_key_from_cbor_map(document_type, key)?;
-    if let Value::Map(map_value) = key_value {
-        return Some(cbor_map_to_btree_map(map_value));
-    }
-    None
-}
-
-pub fn btree_map_inner_btree_map<'a>(
-    document_type: &'a BTreeMap<String, &'a Value>,
-    key: &'a str,
-) -> Option<BTreeMap<String, &'a Value>> {
-    let key_value = document_type.get(key)?;
-    if let Value::Map(map_value) = key_value {
-        return Some(cbor_map_to_btree_map(map_value));
-    }
-    None
-}
-
-pub fn btree_map_inner_map_value<'a>(
-    document_type: &'a BTreeMap<String, &'a Value>,
-    key: &'a str,
-) -> Option<&'a Vec<(Value, Value)>> {
-    let key_value = document_type.get(key)?;
-    if let Value::Map(map_value) = key_value {
-        return Some(map_value);
-    }
-    None
-}
-
-pub fn cbor_inner_text_value<'a>(
-    document_type: &'a [(Value, Value)],
-    key: &'a str,
-) -> Option<&'a str> {
-    let key_value = get_key_from_cbor_map(document_type, key)?;
-    if let Value::Text(string_value) = key_value {
-        return Some(string_value);
-    }
-    None
-}
-
-pub fn btree_map_inner_text_value<'a>(
-    document_type: &'a BTreeMap<String, &'a Value>,
-    key: &'a str,
-) -> Option<&'a str> {
-    let key_value = document_type.get(key)?;
-    if let Value::Text(string_value) = key_value {
-        return Some(string_value);
-    }
-    None
-}
-
-pub fn cbor_inner_bytes_value<'a>(
-    document_type: &'a [(Value, Value)],
-    key: &'a str,
-) -> Option<Vec<u8>> {
-    let key_value = get_key_from_cbor_map(document_type, key)?;
-    match key_value {
-        Value::Bytes(bytes) => Some(bytes.clone()),
-        Value::Array(array) => {
-            match array
-                .iter()
-                .map(|byte| match byte {
-                    Value::Integer(int) => {
-                        let value_as_u8: u8 = (*int).try_into().map_err(|_| {
-                            Error::Contract(ContractError::ValueWrongType("expected u8 value"))
-                        })?;
-                        Ok(value_as_u8)
-                    }
-                    _ => Err(Error::Contract(ContractError::ValueWrongType(
-                        "not an array of integers",
-                    ))),
-                })
-                .collect::<Result<Vec<u8>, Error>>()
-            {
-                Ok(bytes) => Some(bytes),
-                Err(_) => None,
-            }
-        }
-        _ => None,
-    }
-}
-
-pub fn cbor_inner_bool_value(document_type: &[(Value, Value)], key: &str) -> Option<bool> {
-    let key_value = get_key_from_cbor_map(document_type, key)?;
-    if let Value::Bool(bool_value) = key_value {
-        return Some(*bool_value);
-    }
-    None
-}
-
-pub fn btree_map_inner_bool_value(
-    document_type: &BTreeMap<String, &Value>,
-    key: &str,
-) -> Option<bool> {
-    let key_value = document_type.get(key)?;
-    if let Value::Bool(bool_value) = key_value {
-        return Some(*bool_value);
-    }
-    None
-}
-
-pub fn cbor_inner_size_value(document_type: &[(Value, Value)], key: &str) -> Option<usize> {
-    let key_value = get_key_from_cbor_map(document_type, key)?;
-    if let Value::Integer(integer) = key_value {
-        let value_as_usize: Result<usize, Error> = (*integer)
-            .try_into()
-            .map_err(|_| Error::Contract(ContractError::ValueWrongType("expected u8 value")));
-        match value_as_usize {
-            Ok(size) => Some(size),
-            Err(_) => None,
-        }
-    } else {
-        None
-    }
-}
-
-pub fn btree_map_inner_size_value(
-    document_type: &BTreeMap<String, &Value>,
-    key: &str,
-) -> Option<usize> {
-    let key_value = document_type.get(key)?;
-    if let Value::Integer(integer) = key_value {
-        let value_as_usize: Result<usize, Error> = (*integer)
-            .try_into()
-            .map_err(|_| Error::Contract(ContractError::ValueWrongType("expected u8 value")));
-        match value_as_usize {
-            Ok(size) => Some(size),
-            Err(_) => None,
-        }
-    } else {
-        None
-    }
-}
-
-fn cbor_inner_bool_value_with_default(
-    document_type: &[(Value, Value)],
-    key: &str,
-    default: bool,
-) -> bool {
-    cbor_inner_bool_value(document_type, key).unwrap_or(default)
-}
-
-pub fn bytes_for_system_value(value: &Value) -> Result<Option<Vec<u8>>, Error> {
-    match value {
-        Value::Bytes(bytes) => Ok(Some(bytes.clone())),
-        Value::Text(text) => match bs58::decode(text).into_vec() {
-            Ok(data) => Ok(Some(data)),
-            Err(_) => Ok(None),
-        },
-        Value::Array(array) => array
-            .iter()
-            .map(|byte| match byte {
-                Value::Integer(int) => {
-                    let value_as_u8: u8 = (*int).try_into().map_err(|_| {
-                        Error::Contract(ContractError::ValueWrongType("expected u8 value"))
-                    })?;
-                    Ok(Some(value_as_u8))
-                }
-                _ => Err(Error::Contract(ContractError::ValueWrongType(
-                    "not an array of integers",
-                ))),
-            })
-            .collect::<Result<Option<Vec<u8>>, Error>>(),
-        _ => Err(Error::Contract(ContractError::ValueWrongType(
-            "system value is incorrect type",
-        ))),
-    }
-}
-
-fn bytes_for_system_value_from_tree_map(
-    document: &BTreeMap<String, CborValue>,
-    key: &str,
-) -> Result<Option<Vec<u8>>, Error> {
-    let value = document.get(key);
-    if let Some(value) = value {
-        bytes_for_system_value(value)
-    } else {
-        Ok(None)
-    }
-}
-
-fn bool_for_system_value_from_tree_map(
-    document: &BTreeMap<String, CborValue>,
-    key: &str,
-    default: bool,
-) -> Result<bool, Error> {
-    let value = document.get(key);
-    if let Some(value) = value {
-        if let Value::Bool(bool_value) = value {
-            Ok(*bool_value)
-        } else {
-            Err(Error::Contract(ContractError::ValueWrongType(
-                "value is expected to be a boolean",
-            )))
-        }
-    } else {
-        Ok(default)
-    }
-}
-
->>>>>>> 22578576
 #[cfg(test)]
 mod tests {
     use crate::common::json_document_to_cbor;
