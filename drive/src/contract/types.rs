use std::collections::BTreeMap;
use std::fmt;
use std::io::{BufReader, Read};

use byteorder::{BigEndian, ReadBytesExt, WriteBytesExt};
use ciborium::value::{Integer, Value};
use integer_encoding::{VarInt, VarIntReader};
use rand::distributions::{Alphanumeric, Standard};
use rand::rngs::StdRng;
use rand::Rng;
use serde::{Deserialize, Serialize};
<<<<<<< HEAD
use std::collections::BTreeMap;
use std::fmt;
use crate::common::encode::{encode_float, encode_signed_integer};
=======

use crate::common::{cbor_map_to_btree_map, cbor_owned_map_to_btree_map};
use crate::error::contract::ContractError;
use crate::error::drive::DriveError;
use crate::error::Error;

#[derive(Serialize, Deserialize, Debug, PartialEq, Clone)]
pub struct DocumentField {
    pub document_type: DocumentFieldType,
    pub required: bool,
}

#[derive(Serialize, Deserialize, Debug, PartialEq, Clone)]
pub enum ArrayFieldType {
    Integer,
    Number,
    String(Option<usize>, Option<usize>),
    ByteArray(Option<usize>, Option<usize>),
    Boolean,
    Date,
}

impl ArrayFieldType {
    pub fn encode_value_with_size(&self, value: Value) -> Result<Vec<u8>, Error> {
        return match self {
            ArrayFieldType::String(_, _) => {
                if let Value::Text(value) = value {
                    let vec = value.into_bytes();
                    let mut r_vec = vec.len().encode_var_vec();
                    r_vec.extend(vec);
                    Ok(r_vec)
                } else {
                    Err(get_field_type_matching_error())
                }
            }
            ArrayFieldType::Date => {
                let value_as_f64 = match value {
                    Value::Integer(value_as_integer) => {
                        let value_as_i128: i128 = value_as_integer.try_into().map_err(|_| {
                            Error::Contract(ContractError::ValueWrongType("expected integer value"))
                        })?;
                        let value_as_f64: f64 = value_as_i128 as f64;
                        Ok(value_as_f64)
                    }
                    Value::Float(value_as_float) => Ok(value_as_float),
                    _ => Err(get_field_type_matching_error()),
                }?;
                let value_bytes = value_as_f64.to_be_bytes().to_vec();
                Ok(value_bytes)
            }
            ArrayFieldType::Integer => {
                let value_as_integer = value
                    .as_integer()
                    .ok_or_else(get_field_type_matching_error)?;

                let value_as_i64: i64 = value_as_integer.try_into().map_err(|_| {
                    Error::Contract(ContractError::ValueWrongType("expected integer value"))
                })?;
                let value_bytes = value_as_i64.to_be_bytes().to_vec();
                Ok(value_bytes)
            }
            ArrayFieldType::Number => {
                let value_as_f64 = if value.is_integer() {
                    let value_as_integer = value
                        .as_integer()
                        .ok_or_else(get_field_type_matching_error)?;

                    let value_as_i64: i64 = value_as_integer.try_into().map_err(|_| {
                        Error::Contract(ContractError::ValueWrongType("expected number value"))
                    })?;

                    value_as_i64 as f64
                } else {
                    value.as_float().ok_or_else(get_field_type_matching_error)?
                };
                let value_bytes = value_as_f64.to_be_bytes().to_vec();
                Ok(value_bytes)
            }
            ArrayFieldType::ByteArray(_, _) => {
                let mut bytes = match value {
                    Value::Bytes(bytes) => Ok(bytes),
                    Value::Text(text) => {
                        let value_as_bytes = base64::decode(text).map_err(|_| {
                            Error::Contract(ContractError::ValueDecodingError(
                                "bytearray: invalid base64 value",
                            ))
                        })?;
                        Ok(value_as_bytes)
                    }
                    Value::Array(array) => array
                        .into_iter()
                        .map(|byte| match byte {
                            Value::Integer(int) => {
                                let value_as_u8: u8 = int.try_into().map_err(|_| {
                                    Error::Contract(ContractError::ValueWrongType(
                                        "expected u8 value",
                                    ))
                                })?;
                                Ok(value_as_u8)
                            }
                            _ => Err(Error::Contract(ContractError::ValueWrongType(
                                "not an array of integers",
                            ))),
                        })
                        .collect::<Result<Vec<u8>, Error>>(),
                    _ => Err(get_field_type_matching_error()),
                }?;

                let mut r_vec = bytes.len().encode_var_vec();
                r_vec.append(&mut bytes);
                Ok(r_vec)
            }
            ArrayFieldType::Boolean => {
                let value_as_boolean = value.as_bool().ok_or_else(get_field_type_matching_error)?;
                if value_as_boolean {
                    Ok(vec![1]) // 1 is true
                } else {
                    Ok(vec![0]) // 2 is false
                }
            }
        };
    }

    pub fn encode_value_ref_with_size(&self, value: &Value) -> Result<Vec<u8>, Error> {
        return match self {
            ArrayFieldType::String(_, _) => {
                let value_as_text = value.as_text().ok_or_else(get_field_type_matching_error)?;
                let vec = value_as_text.as_bytes().to_vec();
                let mut r_vec = vec.len().encode_var_vec();
                r_vec.extend(vec);
                Ok(r_vec)
            }
            ArrayFieldType::Date => {
                let value_as_f64 = match *value {
                    Value::Integer(value_as_integer) => {
                        let value_as_i128: i128 = value_as_integer.try_into().map_err(|_| {
                            Error::Contract(ContractError::ValueWrongType("expected integer value"))
                        })?;
                        let value_as_f64: f64 = value_as_i128 as f64;
                        Ok(value_as_f64)
                    }
                    Value::Float(value_as_float) => Ok(value_as_float),
                    _ => Err(get_field_type_matching_error()),
                }?;
                let value_bytes = value_as_f64.to_be_bytes().to_vec();
                Ok(value_bytes)
            }
            ArrayFieldType::Integer => {
                let value_as_integer = value
                    .as_integer()
                    .ok_or_else(get_field_type_matching_error)?;

                let value_as_i64: i64 = value_as_integer.try_into().map_err(|_| {
                    Error::Contract(ContractError::ValueWrongType("expected integer value"))
                })?;
                let value_bytes = value_as_i64.to_be_bytes().to_vec();
                Ok(value_bytes)
            }
            ArrayFieldType::Number => {
                let value_as_f64 = if value.is_integer() {
                    let value_as_integer = value
                        .as_integer()
                        .ok_or_else(get_field_type_matching_error)?;

                    let value_as_i64: i64 = value_as_integer.try_into().map_err(|_| {
                        Error::Contract(ContractError::ValueWrongType("expected number value"))
                    })?;

                    value_as_i64 as f64
                } else {
                    value.as_float().ok_or_else(get_field_type_matching_error)?
                };
                let value_bytes = value_as_f64.to_be_bytes().to_vec();
                Ok(value_bytes)
            }
            ArrayFieldType::ByteArray(_, _) => {
                let mut bytes = match value {
                    Value::Bytes(bytes) => Ok(bytes.clone()),
                    Value::Text(text) => {
                        let value_as_bytes = base64::decode(text).map_err(|_| {
                            Error::Contract(ContractError::ValueDecodingError(
                                "bytearray: invalid base64 value",
                            ))
                        })?;
                        Ok(value_as_bytes)
                    }
                    Value::Array(array) => array
                        .iter()
                        .map(|byte| match byte {
                            Value::Integer(int) => {
                                let value_as_u8: u8 = (*int).try_into().map_err(|_| {
                                    Error::Contract(ContractError::ValueWrongType(
                                        "expected u8 value",
                                    ))
                                })?;
                                Ok(value_as_u8)
                            }
                            _ => Err(Error::Contract(ContractError::ValueWrongType(
                                "not an array of integers",
                            ))),
                        })
                        .collect::<Result<Vec<u8>, Error>>(),
                    _ => Err(get_field_type_matching_error()),
                }?;

                let mut r_vec = bytes.len().encode_var_vec();
                r_vec.append(&mut bytes);
                Ok(r_vec)
            }
            ArrayFieldType::Boolean => {
                let value_as_boolean = value.as_bool().ok_or_else(get_field_type_matching_error)?;
                // 0 means does not exist
                if value_as_boolean {
                    Ok(vec![1]) // 1 is true
                } else {
                    Ok(vec![0]) // 2 is false
                }
            }
        };
    }
}
>>>>>>> ab937dc3

#[derive(Serialize, Deserialize, Debug, PartialEq, Clone)]
pub enum DocumentFieldType {
    Integer,
    Number,
    String(Option<usize>, Option<usize>),
    ByteArray(Option<usize>, Option<usize>),
    Boolean,
    Date,
    Object(BTreeMap<String, DocumentField>),
    Array(ArrayFieldType),
    VariableTypeArray(Vec<ArrayFieldType>),
}

impl DocumentFieldType {
    pub fn min_size(&self) -> Option<usize> {
        match self {
            DocumentFieldType::Integer => Some(8),
            DocumentFieldType::Number => Some(8),
            DocumentFieldType::String(min_length, _) => match min_length {
                None => Some(0),
                Some(size) => Some(*size),
            },
            DocumentFieldType::ByteArray(min_size, _) => match min_size {
                None => Some(0),
                Some(size) => Some(*size),
            },
            DocumentFieldType::Boolean => Some(1),
            DocumentFieldType::Date => Some(8),
            DocumentFieldType::Object(sub_fields) => sub_fields
                .iter()
                .map(|(_, sub_field)| sub_field.document_type.min_size())
                .sum(),
            DocumentFieldType::Array(_) => None,
            DocumentFieldType::VariableTypeArray(_) => None,
        }
    }

    pub fn min_byte_size(&self) -> Option<usize> {
        match self {
            DocumentFieldType::Integer => Some(8),
            DocumentFieldType::Number => Some(8),
            DocumentFieldType::String(min_length, _) => match min_length {
                None => Some(0),
                Some(size) => Some(*size * 4),
            },
            DocumentFieldType::ByteArray(min_size, _) => match min_size {
                None => Some(0),
                Some(size) => Some(*size),
            },
            DocumentFieldType::Boolean => Some(1),
            DocumentFieldType::Date => Some(8),
            DocumentFieldType::Object(sub_fields) => sub_fields
                .iter()
                .map(|(_, sub_field)| sub_field.document_type.min_byte_size())
                .sum(),
            DocumentFieldType::Array(_) => None,
            DocumentFieldType::VariableTypeArray(_) => None,
        }
    }

    pub fn max_byte_size(&self) -> Option<usize> {
        match self {
            DocumentFieldType::Integer => Some(8),
            DocumentFieldType::Number => Some(8),
            DocumentFieldType::String(_, max_length) => match max_length {
                None => Some(16384),
                Some(size) => Some(*size * 4),
            },
            DocumentFieldType::ByteArray(_, max_size) => match max_size {
                None => Some(65536),
                Some(size) => Some(*size),
            },
            DocumentFieldType::Boolean => Some(1),
            DocumentFieldType::Date => Some(8),
            DocumentFieldType::Object(sub_fields) => sub_fields
                .iter()
                .map(|(_, sub_field)| sub_field.document_type.max_byte_size())
                .sum(),
            DocumentFieldType::Array(_) => None,
            DocumentFieldType::VariableTypeArray(_) => None,
        }
    }

    pub fn max_size(&self) -> Option<usize> {
        match self {
            DocumentFieldType::Integer => Some(8),
            DocumentFieldType::Number => Some(8),
            DocumentFieldType::String(_, max_length) => match max_length {
                None => Some(16384),
                Some(size) => Some(*size),
            },
            DocumentFieldType::ByteArray(_, max_size) => match max_size {
                None => Some(65536),
                Some(size) => Some(*size),
            },
            DocumentFieldType::Boolean => Some(1),
            DocumentFieldType::Date => Some(8),
            DocumentFieldType::Object(sub_fields) => sub_fields
                .iter()
                .map(|(_, sub_field)| sub_field.document_type.max_size())
                .sum(),
            DocumentFieldType::Array(_) => None,
            DocumentFieldType::VariableTypeArray(_) => None,
        }
    }

    pub fn random_size(&self, rng: &mut StdRng) -> usize {
        let min_size = self.min_size().unwrap();
        let max_size = self.max_size().unwrap();
        rng.gen_range(min_size..=max_size)
    }

    pub fn random_value(&self, rng: &mut StdRng) -> Value {
        match self {
            DocumentFieldType::Integer => {
                Value::Integer(Integer::try_from(rng.gen::<i64>()).unwrap())
            }
            DocumentFieldType::Number => Value::Float(rng.gen::<f64>()),
            DocumentFieldType::String(_, _) => {
                let size = self.random_size(rng);
                Value::Text(
                    rng.sample_iter(Alphanumeric)
                        .take(size)
                        .map(char::from)
                        .collect(),
                )
            }
            DocumentFieldType::ByteArray(_, _) => {
                let size = self.random_size(rng);
                Value::Bytes(rng.sample_iter(Standard).take(size).collect())
            }
            DocumentFieldType::Boolean => Value::Bool(rng.gen::<bool>()),
            DocumentFieldType::Date => {
                let f: f64 = rng.gen_range(1548910575000.0..1648910575000.0);
                Value::Float(f.round() / 1000.0)
            }
            DocumentFieldType::Object(sub_fields) => {
                let value_vec = sub_fields
                    .iter()
                    .map(|(string, field_type)| {
                        (
                            Value::Text(string.clone()),
                            field_type.document_type.random_value(rng),
                        )
                    })
                    .collect();
                Value::Map(value_vec)
            }
            DocumentFieldType::Array(_) => Value::Null,
            DocumentFieldType::VariableTypeArray(_) => Value::Null,
        }
    }

    pub fn random_filled_value(&self, rng: &mut StdRng) -> Value {
        match self {
            DocumentFieldType::Integer => {
                Value::Integer(Integer::try_from(rng.gen::<i64>()).unwrap())
            }
            DocumentFieldType::Number => Value::Float(rng.gen::<f64>()),
            DocumentFieldType::String(_, _) => {
                let size = self.max_size().unwrap();
                Value::Text(
                    rng.sample_iter(Alphanumeric)
                        .take(size)
                        .map(char::from)
                        .collect(),
                )
            }
            DocumentFieldType::ByteArray(_, _) => {
                let size = self.max_size().unwrap();
                Value::Bytes(rng.sample_iter(Standard).take(size).collect())
            }
            DocumentFieldType::Boolean => Value::Bool(rng.gen::<bool>()),
            DocumentFieldType::Date => {
                let f: f64 = rng.gen_range(1548910575000.0..1648910575000.0);
                Value::Float(f.round() / 1000.0)
            }
            DocumentFieldType::Object(sub_fields) => {
                let value_vec = sub_fields
                    .iter()
                    .map(|(string, field_type)| {
                        (
                            Value::Text(string.clone()),
                            field_type.document_type.random_filled_value(rng),
                        )
                    })
                    .collect();
                Value::Map(value_vec)
            }
            DocumentFieldType::Array(_) => Value::Null,
            DocumentFieldType::VariableTypeArray(_) => Value::Null,
        }
    }

    fn read_varint_value(buf: &mut BufReader<&[u8]>) -> Result<Option<Vec<u8>>, Error> {
        let bytes: usize = buf.read_varint().map_err(|_| {
            Error::Drive(DriveError::CorruptedSerialization(
                "error reading from serialized document",
            ))
        })?;
        if bytes == 0 {
            Ok(None)
        } else {
            let mut value: Vec<u8> = vec![0u8; bytes];
            buf.read_exact(&mut value).map_err(|_| {
                Error::Drive(DriveError::CorruptedSerialization(
                    "error reading from serialized document",
                ))
            })?;
            Ok(Some(value))
        }
    }

    pub fn read_from(
        &self,
        buf: &mut BufReader<&[u8]>,
        required: bool,
    ) -> Result<Option<Value>, Error> {
        return match self {
            DocumentFieldType::String(_, _) => {
                let bytes = Self::read_varint_value(buf)?;
                if let Some(bytes) = bytes {
                    let string = String::from_utf8(bytes).map_err(|_| {
                        Error::Drive(DriveError::CorruptedSerialization(
                            "error reading from serialized document",
                        ))
                    })?;
                    Ok(Some(Value::Text(string)))
                } else {
                    Ok(None)
                }
            }
            DocumentFieldType::Date | DocumentFieldType::Number => {
                if required == false {
                    let marker = buf.read_u8().map_err(|_| {
                        Error::Drive(DriveError::CorruptedSerialization(
                            "error reading from serialized document",
                        ))
                    })?;
                    if marker == 0 {
                        return Ok(None);
                    }
                }
                let date = buf.read_f64::<BigEndian>().map_err(|_| {
                    Error::Drive(DriveError::CorruptedSerialization(
                        "error reading from serialized document",
                    ))
                })?;
                Ok(Some(Value::Float(date)))
            }
            DocumentFieldType::Integer => {
                if required == false {
                    let marker = buf.read_u8().map_err(|_| {
                        Error::Drive(DriveError::CorruptedSerialization(
                            "error reading from serialized document",
                        ))
                    })?;
                    if marker == 0 {
                        return Ok(None);
                    }
                }
                let integer = buf.read_i64::<BigEndian>().map_err(|_| {
                    Error::Drive(DriveError::CorruptedSerialization(
                        "error reading from serialized document",
                    ))
                })?;
                Ok(Some(Value::Integer(Integer::from(integer))))
            }
            DocumentFieldType::Boolean => {
                let value = buf.read_u8().map_err(|_| {
                    Error::Drive(DriveError::CorruptedSerialization(
                        "error reading from serialized document",
                    ))
                })?;
                match value {
                    0 => Ok(None),
                    1 => Ok(Some(Value::Bool(true))),
                    _ => Ok(Some(Value::Bool(false))),
                }
            }
            DocumentFieldType::ByteArray(_, _) => {
                let bytes = Self::read_varint_value(buf)?;
                Ok(bytes.map(Value::Bytes))
            }

            DocumentFieldType::Object(inner_fields) => {
                let values = inner_fields
                    .iter()
                    .filter_map(|(key, field)| {
                        let read_value = field.document_type.read_from(buf, field.required);
                        match read_value {
                            Ok(read_value) => {
                                if let Some(read_value) = read_value {
                                    Some(Ok((Value::Text(key.clone()), read_value)))
                                } else {
                                    None
                                }
                            }
                            Err(e) => Some(Err(e)),
                        }
                    })
                    .collect::<Result<Vec<(Value, Value)>, Error>>()?;
                if values.is_empty() {
                    Ok(None)
                } else {
                    Ok(Some(Value::Map(values)))
                }
            }
            DocumentFieldType::Array(array_field_type) => {
                Err(Error::Drive(DriveError::Unsupported(
                    "serialization of arrays not yet supported",
                )))
                // cbor_inner_array_value(value.as_array().ok_or_else(get_field_type_matching_error))
                // let array = value.as_array().ok_or_else(get_field_type_matching_error)?;
            }
            DocumentFieldType::VariableTypeArray(_) => Err(Error::Drive(DriveError::Unsupported(
                "serialization of arrays not yet supported",
            ))),
        };
    }

    pub fn encode_value_with_size(&self, value: Value, required: bool) -> Result<Vec<u8>, Error> {
        if value.is_null() {
            return Ok(vec![]);
        }
        return match self {
            DocumentFieldType::String(_, _) => {
                if let Value::Text(value) = value {
                    let vec = value.into_bytes();
                    let mut r_vec = vec.len().encode_var_vec();
                    r_vec.extend(vec);
                    Ok(r_vec)
                } else {
                    Err(get_field_type_matching_error())
                }
            }
            DocumentFieldType::Date => {
                let value_as_f64 = match value {
                    Value::Integer(value_as_integer) => {
                        let value_as_i128: i128 = value_as_integer.try_into().map_err(|_| {
                            Error::Contract(ContractError::ValueWrongType("expected integer value"))
                        })?;
                        let value_as_f64: f64 = value_as_i128 as f64;
                        Ok(value_as_f64)
                    }
                    Value::Float(value_as_float) => Ok(value_as_float),
                    _ => Err(get_field_type_matching_error()),
                }?;
                let mut value_bytes = value_as_f64.to_be_bytes().to_vec();
                if required {
                    Ok(value_bytes)
                } else {
                    // if the value wasn't required we need to add a byte to prove it existed
                    let mut r_vec = vec![255u8];
                    r_vec.append(&mut value_bytes);
                    Ok(r_vec)
                }
            }
            DocumentFieldType::Integer => {
                let value_as_integer = value
                    .as_integer()
                    .ok_or_else(get_field_type_matching_error)?;

                let value_as_i64: i64 = value_as_integer.try_into().map_err(|_| {
                    Error::Contract(ContractError::ValueWrongType("expected integer value"))
                })?;
                let mut value_bytes = value_as_i64.to_be_bytes().to_vec();
                if required {
                    Ok(value_bytes)
                } else {
                    // if the value wasn't required we need to add a byte to prove it existed
                    let mut r_vec = vec![255u8];
                    r_vec.append(&mut value_bytes);
                    Ok(r_vec)
                }
            }
            DocumentFieldType::Number => {
                let value_as_f64 = if value.is_integer() {
                    let value_as_integer = value
                        .as_integer()
                        .ok_or_else(get_field_type_matching_error)?;

                    let value_as_i64: i64 = value_as_integer.try_into().map_err(|_| {
                        Error::Contract(ContractError::ValueWrongType("expected number value"))
                    })?;

                    value_as_i64 as f64
                } else {
                    value.as_float().ok_or_else(get_field_type_matching_error)?
                };
                let mut value_bytes = value_as_f64.to_be_bytes().to_vec();
                if required {
                    Ok(value_bytes)
                } else {
                    // if the value wasn't required we need to add a byte to prove it existed
                    let mut r_vec = vec![255u8];
                    r_vec.append(&mut value_bytes);
                    Ok(r_vec)
                }
            }
            DocumentFieldType::ByteArray(_, _) => {
                let mut bytes = match value {
                    Value::Bytes(bytes) => Ok(bytes),
                    Value::Text(text) => {
                        let value_as_bytes = base64::decode(text).map_err(|_| {
                            Error::Contract(ContractError::ValueDecodingError(
                                "bytearray: invalid base64 value",
                            ))
                        })?;
                        Ok(value_as_bytes)
                    }
                    Value::Array(array) => array
                        .into_iter()
                        .map(|byte| match byte {
                            Value::Integer(int) => {
                                let value_as_u8: u8 = int.try_into().map_err(|_| {
                                    Error::Contract(ContractError::ValueWrongType(
                                        "expected u8 value",
                                    ))
                                })?;
                                Ok(value_as_u8)
                            }
                            _ => Err(Error::Contract(ContractError::ValueWrongType(
                                "not an array of integers",
                            ))),
                        })
                        .collect::<Result<Vec<u8>, Error>>(),
                    _ => Err(get_field_type_matching_error()),
                }?;

                let mut r_vec = bytes.len().encode_var_vec();
                r_vec.append(&mut bytes);
                Ok(r_vec)
            }
            DocumentFieldType::Boolean => {
                let value_as_boolean = value.as_bool().ok_or_else(get_field_type_matching_error)?;
                // 0 means does not exist
                if value_as_boolean {
                    Ok(vec![1]) // 1 is true
                } else {
                    Ok(vec![2]) // 2 is false
                }
            }
            DocumentFieldType::Object(inner_fields) => {
                if let Value::Map(map) = value {
                    let mut value_map = cbor_owned_map_to_btree_map(map);
                    let mut r_vec = vec![];
                    inner_fields
                        .into_iter()
                        .map(|(key, field)| {
                            if let Some(value) = value_map.remove(key) {
                                let mut serialized_value = field
                                    .document_type
                                    .encode_value_with_size(value, field.required)?;
                                r_vec.append(&mut serialized_value);
                                Ok(())
                            } else if field.required {
                                Err(Error::Contract(ContractError::MissingRequiredKey(
                                    "a required field is not present",
                                )))
                            } else {
                                // We don't have something that wasn't required
                                r_vec.push(0);
                                Ok(())
                            }
                        })
                        .collect::<Result<(), Error>>()?;
                    Ok(r_vec)
                } else {
                    Err(get_field_type_matching_error())
                }
            }
            DocumentFieldType::Array(array_field_type) => {
                if let Value::Array(array) = value {
                    let mut r_vec = array.len().encode_var_vec();

                    array
                        .into_iter()
                        .map(|value| {
                            let mut serialized_value =
                                array_field_type.encode_value_with_size(value)?;
                            r_vec.append(&mut serialized_value);
                            Ok(())
                        })
                        .collect::<Result<(), Error>>()?;
                    Ok(r_vec)
                } else {
                    Err(get_field_type_matching_error())
                }
            }
            DocumentFieldType::VariableTypeArray(_) => Err(Error::Drive(DriveError::Unsupported(
                "serialization of variable type arrays not yet supported",
            ))),
        };
    }

    pub fn encode_value_ref_with_size(
        &self,
        value: &Value,
        required: bool,
    ) -> Result<Vec<u8>, Error> {
        if value.is_null() {
            return Ok(vec![]);
        }
        return match self {
            DocumentFieldType::String(_, _) => {
                let value_as_text = value.as_text().ok_or_else(get_field_type_matching_error)?;
                let vec = value_as_text.as_bytes().to_vec();
                let mut r_vec = vec.len().encode_var_vec();
                r_vec.extend(vec);
                Ok(r_vec)
            }
            DocumentFieldType::Date => {
                let value_as_f64 = match *value {
                    Value::Integer(value_as_integer) => {
                        let value_as_i128: i128 = value_as_integer.try_into().map_err(|_| {
                            Error::Contract(ContractError::ValueWrongType("expected integer value"))
                        })?;
                        let value_as_f64: f64 = value_as_i128 as f64;
                        Ok(value_as_f64)
                    }
                    Value::Float(value_as_float) => Ok(value_as_float),
                    _ => Err(get_field_type_matching_error()),
                }?;
                let mut value_bytes = value_as_f64.to_be_bytes().to_vec();
                if required {
                    Ok(value_bytes)
                } else {
                    // if the value wasn't required we need to add a byte to prove it existed
                    let mut r_vec = vec![255u8];
                    r_vec.append(&mut value_bytes);
                    Ok(r_vec)
                }
            }
            DocumentFieldType::Integer => {
                let value_as_integer = value
                    .as_integer()
                    .ok_or_else(get_field_type_matching_error)?;

                let value_as_i64: i64 = value_as_integer.try_into().map_err(|_| {
                    Error::Contract(ContractError::ValueWrongType("expected integer value"))
                })?;
                let mut value_bytes = value_as_i64.to_be_bytes().to_vec();
                if required {
                    Ok(value_bytes)
                } else {
                    // if the value wasn't required we need to add a byte to prove it existed
                    let mut r_vec = vec![255u8];
                    r_vec.append(&mut value_bytes);
                    Ok(r_vec)
                }
            }
            DocumentFieldType::Number => {
                let value_as_f64 = if value.is_integer() {
                    let value_as_integer = value
                        .as_integer()
                        .ok_or_else(get_field_type_matching_error)?;

                    let value_as_i64: i64 = value_as_integer.try_into().map_err(|_| {
                        Error::Contract(ContractError::ValueWrongType("expected number value"))
                    })?;

                    value_as_i64 as f64
                } else {
                    value.as_float().ok_or_else(get_field_type_matching_error)?
                };
                let mut value_bytes = value_as_f64.to_be_bytes().to_vec();
                if required {
                    Ok(value_bytes)
                } else {
                    // if the value wasn't required we need to add a byte to prove it existed
                    let mut r_vec = vec![255u8];
                    r_vec.append(&mut value_bytes);
                    Ok(r_vec)
                }
            }
            DocumentFieldType::ByteArray(_, _) => {
                let mut bytes = match value {
                    Value::Bytes(bytes) => Ok(bytes.clone()),
                    Value::Text(text) => {
                        let value_as_bytes = base64::decode(text).map_err(|_| {
                            Error::Contract(ContractError::ValueDecodingError(
                                "bytearray: invalid base64 value",
                            ))
                        })?;
                        Ok(value_as_bytes)
                    }
                    Value::Array(array) => array
                        .iter()
                        .map(|byte| match byte {
                            Value::Integer(int) => {
                                let value_as_u8: u8 = (*int).try_into().map_err(|_| {
                                    Error::Contract(ContractError::ValueWrongType(
                                        "expected u8 value",
                                    ))
                                })?;
                                Ok(value_as_u8)
                            }
                            _ => Err(Error::Contract(ContractError::ValueWrongType(
                                "not an array of integers",
                            ))),
                        })
                        .collect::<Result<Vec<u8>, Error>>(),
                    _ => Err(get_field_type_matching_error()),
                }?;

                let mut r_vec = bytes.len().encode_var_vec();
                r_vec.append(&mut bytes);
                Ok(r_vec)
            }
            DocumentFieldType::Boolean => {
                let value_as_boolean = value.as_bool().ok_or_else(get_field_type_matching_error)?;
                // 0 means does not exist
                if value_as_boolean {
                    Ok(vec![1]) // 1 is true
                } else {
                    Ok(vec![2]) // 2 is false
                }
            }
            DocumentFieldType::Object(inner_fields) => {
                let value_map = cbor_map_to_btree_map(
                    value.as_map().ok_or_else(get_field_type_matching_error)?,
                );
                let mut r_vec = vec![];
                inner_fields
                    .iter()
                    .map(|(key, field)| {
                        if let Some(value) = value_map.get(key) {
                            let value = field
                                .document_type
                                .encode_value_ref_with_size(value, field.required)?;
                            r_vec.extend(value.as_slice());
                            Ok(())
                        } else if field.required {
                            Err(Error::Contract(ContractError::MissingRequiredKey(
                                "a required field is not present",
                            )))
                        } else {
                            // We don't have something that wasn't required
                            r_vec.push(0);
                            Ok(())
                        }
                    })
                    .collect::<Result<(), Error>>()?;
                Ok(r_vec)
            }
            DocumentFieldType::Array(array_field_type) => {
                if let Value::Array(array) = value {
                    let mut r_vec = array.len().encode_var_vec();

                    array
                        .into_iter()
                        .map(|value| {
                            let mut serialized_value =
                                array_field_type.encode_value_ref_with_size(value)?;
                            r_vec.append(&mut serialized_value);
                            Ok(())
                        })
                        .collect::<Result<(), Error>>()?;
                    Ok(r_vec)
                } else {
                    Err(get_field_type_matching_error())
                }
            }
            DocumentFieldType::VariableTypeArray(_) => Err(Error::Drive(DriveError::Unsupported(
                "serialization of arrays not yet supported",
            ))),
        };
    }

    // Given a field type and a value this function chooses and executes the right encoding method
    pub fn encode_value_for_tree_keys(&self, value: &Value) -> Result<Vec<u8>, Error> {
        if value.is_null() {
            return Ok(vec![]);
        }
        return match self {
            DocumentFieldType::String(_, _) => {
                let value_as_text = value.as_text().ok_or_else(get_field_type_matching_error)?;
                let vec = value_as_text.as_bytes().to_vec();
                if vec.is_empty() {
                    // we don't want to collide with the definition of an empty string
                    Ok(vec![0])
                } else {
                    Ok(vec)
                }
            }
            DocumentFieldType::Date => match *value {
                Value::Integer(value_as_integer) => {
                    let value_as_i128: i128 = value_as_integer.try_into().map_err(|_| {
                        Error::Contract(ContractError::ValueWrongType("expected integer value"))
                    })?;
                    let value_as_f64: f64 = value_as_i128 as f64;

                    encode_float(value_as_f64)
                }
                Value::Float(value_as_float) => encode_float(value_as_float),
                _ => Err(get_field_type_matching_error()),
            },
            DocumentFieldType::Integer => {
                let value_as_integer = value
                    .as_integer()
                    .ok_or_else(get_field_type_matching_error)?;

                let value_as_i64: i64 = value_as_integer.try_into().map_err(|_| {
                    Error::Contract(ContractError::ValueWrongType("expected integer value"))
                })?;

                encode_signed_integer(value_as_i64)
            }
            DocumentFieldType::Number => {
                let value_as_f64 = if value.is_integer() {
                    let value_as_integer = value
                        .as_integer()
                        .ok_or_else(get_field_type_matching_error)?;

                    let value_as_i64: i64 = value_as_integer.try_into().map_err(|_| {
                        Error::Contract(ContractError::ValueWrongType("expected number value"))
                    })?;

                    value_as_i64 as f64
                } else {
                    value.as_float().ok_or_else(get_field_type_matching_error)?
                };

                encode_float(value_as_f64)
            }
            DocumentFieldType::ByteArray(_, _) => match value {
                Value::Bytes(bytes) => Ok(bytes.clone()),
                Value::Text(text) => {
                    let value_as_bytes = base64::decode(text).map_err(|_| {
                        Error::Contract(ContractError::ValueDecodingError(
                            "bytearray: invalid base64 value",
                        ))
                    })?;
                    Ok(value_as_bytes)
                }
                Value::Array(array) => array
                    .iter()
                    .map(|byte| match byte {
                        Value::Integer(int) => {
                            let value_as_u8: u8 = (*int).try_into().map_err(|_| {
                                Error::Contract(ContractError::ValueWrongType("expected u8 value"))
                            })?;
                            Ok(value_as_u8)
                        }
                        _ => Err(Error::Contract(ContractError::ValueWrongType(
                            "not an array of integers",
                        ))),
                    })
                    .collect::<Result<Vec<u8>, Error>>(),
                _ => Err(get_field_type_matching_error()),
            },
            DocumentFieldType::Boolean => {
                let value_as_boolean = value.as_bool().ok_or_else(get_field_type_matching_error)?;
                if value_as_boolean {
                    Ok(vec![1])
                } else {
                    Ok(vec![0])
                }
            }
            DocumentFieldType::Object(_) => Err(Error::Contract(
                ContractError::EncodingDataStructureNotSupported(
                    "we should never try encoding an object",
                ),
            )),
            DocumentFieldType::Array(_) | DocumentFieldType::VariableTypeArray(_) => Err(
                Error::Contract(ContractError::EncodingDataStructureNotSupported(
                    "we should never try encoding an array",
                )),
            ),
        };
    }

    // Given a field type and a value this function chooses and executes the right encoding method
    pub fn value_from_string(&self, str: &str) -> Result<Value, Error> {
        return match self {
            DocumentFieldType::String(min, max) => {
                if let Some(min) = min {
                    if str.len() < *min {
                        return Err(Error::Contract(ContractError::FieldRequirementUnmet(
                            "string is too small",
                        )));
                    }
                }
                if let Some(max) = max {
                    if str.len() > *max {
                        return Err(Error::Contract(ContractError::FieldRequirementUnmet(
                            "string is too big",
                        )));
                    }
                }
                Ok(Value::Text(str.to_string()))
            }
            DocumentFieldType::Integer => str
                .parse::<i128>()
                .map(|f| Value::Integer(Integer::try_from(f).unwrap()))
                .map_err(|_| {
                    Error::Contract(ContractError::ValueWrongType("value is not an integer"))
                }),
            DocumentFieldType::Number | DocumentFieldType::Date => {
                str.parse::<f64>().map(Value::Float).map_err(|_| {
                    Error::Contract(ContractError::ValueWrongType("value is not a float"))
                })
            }
            DocumentFieldType::ByteArray(min, max) => {
                if let Some(min) = min {
                    if str.len() / 2 < *min {
                        return Err(Error::Contract(ContractError::FieldRequirementUnmet(
                            "byte array is too small",
                        )));
                    }
                }
                if let Some(max) = max {
                    if str.len() / 2 > *max {
                        return Err(Error::Contract(ContractError::FieldRequirementUnmet(
                            "byte array  is too big",
                        )));
                    }
                }
                Ok(Value::Bytes(hex::decode(str).map_err(|_| {
                    Error::Contract(ContractError::ValueDecodingError(
                        "could not parse hex bytes",
                    ))
                })?))
            }
            DocumentFieldType::Boolean => {
                if str.to_lowercase().as_str() == "true" {
                    Ok(Value::Bool(true))
                } else if str.to_lowercase().as_str() == "false" {
                    Ok(Value::Bool(false))
                } else {
                    Err(Error::Contract(ContractError::ValueDecodingError(
                        "could not parse a boolean to a value",
                    )))
                }
            }
            DocumentFieldType::Object(_) => Err(Error::Contract(
                ContractError::EncodingDataStructureNotSupported(
                    "we should never try encoding an object",
                ),
            )),
            DocumentFieldType::Array(_) | DocumentFieldType::VariableTypeArray(_) => Err(
                Error::Contract(ContractError::EncodingDataStructureNotSupported(
                    "we should never try encoding an array",
                )),
            ),
        };
    }
}

impl fmt::Display for DocumentFieldType {
    fn fmt(&self, f: &mut fmt::Formatter) -> fmt::Result {
        let text = match self {
            DocumentFieldType::Integer => "integer".to_string(),
            DocumentFieldType::Number => "number".to_string(),
            DocumentFieldType::String(min, max) => {
                let min_string = if let Some(min) = min {
                    format!("min: {}", *min)
                } else {
                    "no min".to_string()
                };
                let max_string = if let Some(max) = max {
                    format!("max: {}", *max)
                } else {
                    "no max".to_string()
                };
                format!("string ({} / {})", min_string.as_str(), max_string.as_str())
            }
            DocumentFieldType::ByteArray(min, max) => {
                let min_bytes = if let Some(min) = min {
                    format!("min: {}", *min)
                } else {
                    "no min".to_string()
                };
                let max_bytes = if let Some(max) = max {
                    format!("max: {}", *max)
                } else {
                    "no max".to_string()
                };
                format!("bytes ({} / {})", min_bytes.as_str(), max_bytes.as_str())
            }
            DocumentFieldType::Boolean => "bool".to_string(),
            DocumentFieldType::Date => "date".to_string(),
            DocumentFieldType::Object(sub_fields) => {
                let object_rep = sub_fields
                    .iter()
                    .map(|(string, document_field)| {
                        format!(
                            "{} : {}{}",
                            string,
                            if document_field.required {
                                "required : "
                            } else {
                                ""
                            },
                            document_field.document_type
                        )
                    })
                    .collect::<Vec<String>>()
                    .join(" | ");
                format!("object: {{ {} }}", object_rep)
            }
            DocumentFieldType::Array(_) | DocumentFieldType::VariableTypeArray(_) => {
                "array".to_string()
            }
        };
        write!(f, "{}", text.as_str())
    }
}

pub fn string_to_field_type(field_type_name: &str) -> Option<DocumentFieldType> {
    match field_type_name {
        "integer" => Some(DocumentFieldType::Integer),
        "number" => Some(DocumentFieldType::Number),
        "boolean" => Some(DocumentFieldType::Boolean),
        "date" => Some(DocumentFieldType::Date),
        _ => None,
    }
}

fn get_field_type_matching_error() -> Error {
    Error::Contract(ContractError::ValueWrongType(
        "document field type doesn't match document value",
    ))
}

#[cfg(test)]
mod tests {
    use std::collections::BTreeMap;

    use ciborium::value::{Integer, Value};

    use crate::contract::types::DocumentFieldType;

    #[test]
    fn test_successful_encode() {
        // Constraint: for all types, if a > b then encoding(a) > encoding(b)
        let encode_err_msg = "should encode: valid parameters";

        // Integer encoding
        // Test approach
        // Test positive domain
        // Test negative domain
        // Test against 0
        // Test relationship between positive and negative domain

        // Show that the domain of positive integers maintains sort order after encoding
        let integer1 = Value::Integer(Integer::from(1));
        let integer2 = Value::Integer(Integer::from(600));
        let integer3 = Value::Integer(Integer::from(i64::MAX));

        let encoded_integer1 = &DocumentFieldType::Integer
            .encode_value_for_tree_keys(&integer1)
            .expect(encode_err_msg);
        let encoded_integer2 = &DocumentFieldType::Integer
            .encode_value_for_tree_keys(&integer2)
            .expect(encode_err_msg);
        let encoded_integer3 = &DocumentFieldType::Integer
            .encode_value_for_tree_keys(&integer3)
            .expect(encode_err_msg);

        assert!(encoded_integer1 < encoded_integer2);
        assert!(encoded_integer2 < encoded_integer3);

        // Show that the domain of negative integers maintain sort order after encoding
        let integer1 = Value::Integer(Integer::from(-1));
        let integer2 = Value::Integer(Integer::from(-600));
        let integer3 = Value::Integer(Integer::from(i64::MIN));

        let encoded_integer1 = &DocumentFieldType::Integer
            .encode_value_for_tree_keys(&integer1)
            .expect(encode_err_msg);
        let encoded_integer2 = &DocumentFieldType::Integer
            .encode_value_for_tree_keys(&integer2)
            .expect(encode_err_msg);
        let encoded_integer3 = &DocumentFieldType::Integer
            .encode_value_for_tree_keys(&integer3)
            .expect(encode_err_msg);

        assert!(encoded_integer1 > encoded_integer2);
        assert!(encoded_integer2 > encoded_integer3);

        // Show that zero is smack in the middle
        let integer1 = Value::Integer(Integer::from(-1));
        let integer2 = Value::Integer(Integer::from(0));
        let integer3 = Value::Integer(Integer::from(1));

        let encoded_integer1 = &DocumentFieldType::Integer
            .encode_value_for_tree_keys(&integer1)
            .expect(encode_err_msg);
        let encoded_integer2 = &DocumentFieldType::Integer
            .encode_value_for_tree_keys(&integer2)
            .expect(encode_err_msg);
        let encoded_integer3 = &DocumentFieldType::Integer
            .encode_value_for_tree_keys(&integer3)
            .expect(encode_err_msg);

        assert!(encoded_integer2 > encoded_integer1);
        assert!(encoded_integer2 < encoded_integer3);

        // Test the relationship between positive and negative integers
        // Since it has been shown that positive integers and negative integers maintain sort order
        // If the smallest positive number is greater than the largest negative number
        // then the positive domain is greater than the negative domain
        // Smallest positive integer is 1 and largest negative integer is -1
        assert!(encoded_integer3 > encoded_integer1);

        // Float encoding
        // Test approach
        // Test positive domain
        // Test negative domain
        // Test against 0
        // Test relationship between positive and negative domain

        // Show that the domain of positive floats maintains sort order after encoding
        let float1 = Value::Float(1.0);
        let float2 = Value::Float(23.65);
        let float3 = Value::Float(1394.584);
        let float4 = Value::Float(f64::MAX);
        let float5 = Value::Float(f64::INFINITY);

        let encoded_number1 = &DocumentFieldType::Number
            .encode_value_for_tree_keys(&float1)
            .expect(encode_err_msg);
        let encoded_number2 = &DocumentFieldType::Number
            .encode_value_for_tree_keys(&float2)
            .expect(encode_err_msg);
        let encoded_number3 = &DocumentFieldType::Number
            .encode_value_for_tree_keys(&float3)
            .expect(encode_err_msg);
        let encoded_number4 = &DocumentFieldType::Number
            .encode_value_for_tree_keys(&float4)
            .expect(encode_err_msg);
        let encoded_number5 = &DocumentFieldType::Number
            .encode_value_for_tree_keys(&float5)
            .expect(encode_err_msg);
        let encoded_number6 = &DocumentFieldType::Number
            .encode_value_for_tree_keys(&integer1)
            .expect(encode_err_msg);
        let encoded_number7 = &DocumentFieldType::Number
            .encode_value_for_tree_keys(&integer2)
            .expect(encode_err_msg);
        let encoded_number8 = &DocumentFieldType::Number
            .encode_value_for_tree_keys(&integer3)
            .expect(encode_err_msg);

        assert!(encoded_number1 < encoded_number2);
        assert!(encoded_number2 < encoded_number3);
        assert!(encoded_number3 < encoded_number4);
        assert!(encoded_number4 < encoded_number5);
        assert!(encoded_number6 < encoded_number1);
        assert!(encoded_number7 < encoded_number2);
        assert!(encoded_number7 < encoded_number2);
        assert!(encoded_number8 < encoded_number4);

        // Show that the domain of negative floats maintains sort order after encoding
        let float1 = Value::Float(-0.5);
        let float2 = Value::Float(-23.65);
        let float3 = Value::Float(-1394.584);
        let float4 = Value::Float(f64::MIN);
        let float5 = Value::Float(f64::NEG_INFINITY);

        let encoded_float1 = &DocumentFieldType::Number
            .encode_value_for_tree_keys(&float1)
            .expect(encode_err_msg);
        let encoded_float2 = &DocumentFieldType::Number
            .encode_value_for_tree_keys(&float2)
            .expect(encode_err_msg);
        let encoded_float3 = &DocumentFieldType::Number
            .encode_value_for_tree_keys(&float3)
            .expect(encode_err_msg);
        let encoded_float4 = &DocumentFieldType::Number
            .encode_value_for_tree_keys(&float4)
            .expect(encode_err_msg);
        let encoded_float5 = &DocumentFieldType::Number
            .encode_value_for_tree_keys(&float5)
            .expect(encode_err_msg);

        assert!(encoded_float1 > encoded_float2);
        assert!(encoded_float2 > encoded_float3);
        assert!(encoded_float3 > encoded_float4);
        assert!(encoded_float4 > encoded_float5);
        assert!(encoded_float1 < encoded_number8);

        // Show that 0 is in the middle
        // EPSILON: This is the difference between 1.0 and the next larger representable number.
        let largest_negative_float = Value::Float(0.0 - f64::EPSILON);
        let float2 = Value::Float(0.0);
        let smallest_positive_float = Value::Float(0.0 + f64::EPSILON);

        let encoded_float1 = &DocumentFieldType::Number
            .encode_value_for_tree_keys(&largest_negative_float)
            .expect(encode_err_msg);
        let encoded_float2 = &DocumentFieldType::Number
            .encode_value_for_tree_keys(&float2)
            .expect(encode_err_msg);
        let encoded_float3 = &DocumentFieldType::Number
            .encode_value_for_tree_keys(&smallest_positive_float)
            .expect(encode_err_msg);

        assert!(encoded_float1 < encoded_float2);
        assert!(encoded_float2 < encoded_float3);

        // Test the relationship between positive and negative integers
        // Since it has been shown that positive integers and negative integers maintain sort order
        // If the smallest positive number is greater than the largest negative number
        // then the positive domain is greater than the negative domain
        assert!(encoded_float3 > encoded_float1);

        // Objects should error

        let object_value = Value::Map(vec![(smallest_positive_float, integer1)]);

        let encoded_object =
            &DocumentFieldType::Object(BTreeMap::new()).encode_value_for_tree_keys(&object_value);

        assert!(encoded_object.is_err());
    }
}<|MERGE_RESOLUTION|>--- conflicted
+++ resolved
@@ -9,11 +9,6 @@
 use rand::rngs::StdRng;
 use rand::Rng;
 use serde::{Deserialize, Serialize};
-<<<<<<< HEAD
-use std::collections::BTreeMap;
-use std::fmt;
-use crate::common::encode::{encode_float, encode_signed_integer};
-=======
 
 use crate::common::{cbor_map_to_btree_map, cbor_owned_map_to_btree_map};
 use crate::error::contract::ContractError;
@@ -235,7 +230,6 @@
         };
     }
 }
->>>>>>> ab937dc3
 
 #[derive(Serialize, Deserialize, Debug, PartialEq, Clone)]
 pub enum DocumentFieldType {
@@ -1163,6 +1157,95 @@
     ))
 }
 
+pub fn encode_unsigned_integer(val: u64) -> Result<Vec<u8>, Error> {
+    // Positive integers are represented in binary with the signed bit set to 0
+    // Negative integers are represented in 2's complement form
+
+    // Encode the integer in big endian form
+    // This ensures that most significant bits are compared first
+    // a bigger positive number would be greater than a smaller one
+    // and a bigger negative number would be greater than a smaller one
+    // maintains sort order for each domain
+    let mut wtr = vec![];
+    wtr.write_u64::<BigEndian>(val).unwrap();
+
+    // Flip the sign bit
+    // to deal with interaction between the domains
+    // 2's complement values have the sign bit set to 1
+    // this makes them greater than the positive domain in terms of sort order
+    // to fix this, we just flip the sign bit
+    // so positive integers have the high bit and negative integers have the low bit
+    // the relative order of elements in each domain is still maintained, as the
+    // change was uniform across all elements
+    wtr[0] ^= 0b1000_0000;
+
+    Ok(wtr)
+}
+
+pub fn encode_signed_integer(val: i64) -> Result<Vec<u8>, Error> {
+    // Positive integers are represented in binary with the signed bit set to 0
+    // Negative integers are represented in 2's complement form
+
+    // Encode the integer in big endian form
+    // This ensures that most significant bits are compared first
+    // a bigger positive number would be greater than a smaller one
+    // and a bigger negative number would be greater than a smaller one
+    // maintains sort order for each domain
+    let mut wtr = vec![];
+    wtr.write_i64::<BigEndian>(val).unwrap();
+
+    // Flip the sign bit
+    // to deal with interaction between the domains
+    // 2's complement values have the sign bit set to 1
+    // this makes them greater than the positive domain in terms of sort order
+    // to fix this, we just flip the sign bit
+    // so positive integers have the high bit and negative integers have the low bit
+    // the relative order of elements in each domain is still maintained, as the
+    // change was uniform across all elements
+    wtr[0] ^= 0b1000_0000;
+
+    Ok(wtr)
+}
+
+pub fn encode_float(val: f64) -> Result<Vec<u8>, Error> {
+    // Floats are represented based on the  IEEE 754-2008 standard
+    // [sign bit] [biased exponent] [mantissa]
+
+    // when comparing floats, the sign bit has the greatest impact
+    // any positive number is greater than all negative numbers
+    // if the numbers come from the same domain then the exponent is the next factor to consider
+    // the exponent gives a sense of how many digits are in the non fractional part of the number
+    // for example in base 10, 10 has an exponent of 1 (1.0 * 10^1)
+    // while 5000 (5.0 * 10^3) has an exponent of 3
+    // for the positive domain, the bigger the exponent the larger the number i.e 5000 > 10
+    // for the negative domain, the bigger the exponent the smaller the number i.e -10 > -5000
+    // if the exponents are the same, then the mantissa is used to determine the greater number
+    // the inverse relationship still holds
+    // i.e bigger mantissa (bigger number in positive domain but smaller number in negative domain)
+
+    // There are two things to fix to achieve total sort order
+    // 1. Place positive domain above negative domain (i.e flip the sign bit)
+    // 2. Exponent and mantissa for a smaller number like -5000 is greater than that of -10
+    //    so bit level comparison would say -5000 is greater than -10
+    //    we fix this by flipping the exponent and mantissa values, which has the effect of reversing
+    //    the order (0000 [smallest] -> 1111 [largest])
+
+    // Encode in big endian form, so most significant bits are compared first
+    let mut wtr = vec![];
+    wtr.write_f64::<BigEndian>(val).unwrap();
+
+    // Check if the value is negative, if it is
+    // flip all the bits i.e sign, exponent and mantissa
+    if val < 0.0 {
+        wtr = wtr.iter().map(|byte| !byte).collect();
+    } else {
+        // for positive values, just flip the sign bit
+        wtr[0] ^= 0b1000_0000;
+    }
+
+    Ok(wtr)
+}
+
 #[cfg(test)]
 mod tests {
     use std::collections::BTreeMap;
