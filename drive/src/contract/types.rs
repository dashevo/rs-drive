--- conflicted
+++ resolved
@@ -132,9 +132,6 @@
     };
 }
 
-<<<<<<< HEAD
-pub fn encode_integer(val: i64) -> Result<Vec<u8>, Error> {
-=======
 pub fn encode_unsigned_integer(val: u64) -> Result<Vec<u8>, Error> {
     // Positive integers are represented in binary with the signed bit set to 0
     // Negative integers are represented in 2's complement form
@@ -161,7 +158,6 @@
 }
 
 pub fn encode_signed_integer(val: i64) -> Result<Vec<u8>, Error> {
->>>>>>> 3fed61da
     // Positive integers are represented in binary with the signed bit set to 0
     // Negative integers are represented in 2's complement form
 
