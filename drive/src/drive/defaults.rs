--- conflicted
+++ resolved
@@ -7,9 +7,6 @@
 pub const BASE_CONTRACT_DOCUMENTS_PATH: usize = 34;
 pub const BASE_CONTRACT_DOCUMENTS_PRIMARY_KEY_PATH: usize = 35;
 pub const DEFAULT_HASH_SIZE: usize = 32;
-<<<<<<< HEAD
 pub const DEFAULT_FLOAT_SIZE: usize = 8;
 pub const EMPTY_TREE_STORAGE_SIZE: usize = 33;
-=======
-pub const MAX_INDEX_SIZE: usize = 255;
->>>>>>> 75784eba
+pub const MAX_INDEX_SIZE: usize = 255;