<<<<<<< HEAD
use crate::contract::flags::StorageFlags;
=======
use crate::drive::flags::StorageFlags;
>>>>>>> 1873c2ed
use crate::drive::object_size_info::PathKeyElementInfo::PathFixedSizeKeyElement;
use crate::drive::{Drive, RootTree};
use crate::error::Error;
use crate::fee::calculate_fee;
use crate::fee::op::DriveOperation;
use crate::identity::Identity;
use grovedb::{Element, TransactionArg};

impl Drive {
    fn insert_identity(
        &self,
        identity_key: &[u8],
        identity_bytes: Element,
        apply: bool,
        transaction: TransactionArg,
    ) -> Result<(i64, u64), Error> {
        let mut insert_operations: Vec<DriveOperation> = vec![];
        self.batch_insert(
            PathFixedSizeKeyElement((
                [Into::<&[u8; 1]>::into(RootTree::Identities).as_slice()],
                identity_key,
                identity_bytes,
            )),
            &mut insert_operations,
        )?;
        if apply {

        }
        calculate_fee(None, None, Some(insert_operations), None)
    }

    pub fn insert_identity_cbor(
        &self,
        identity_id: Option<&[u8]>,
        identity_bytes: Vec<u8>,
        apply: bool,
        transaction: TransactionArg,
    ) -> Result<(i64, u64), Error> {
        let identity_id = match identity_id {
            None => {
                let identity = Identity::from_cbor(identity_bytes.as_slice())?;
                Vec::from(identity.id)
            }
            Some(identity_id) => Vec::from(identity_id),
        };

        let epoch = self.epoch_info.borrow().current_epoch;

        let storage_flags = StorageFlags { epoch };

        self.insert_identity(
            identity_id.as_slice(),
            Element::Item(identity_bytes, storage_flags.to_element_flags()),
            apply,
            transaction,
        )
    }
}

#[cfg(test)]
mod tests {
<<<<<<< HEAD
    use crate::contract::flags::StorageFlags;
=======
    use crate::drive::flags::StorageFlags;
>>>>>>> 1873c2ed
    use crate::drive::Drive;
    use crate::identity::Identity;
    use grovedb::Element;
    use tempfile::TempDir;

    #[test]
    fn test_insert_identity() {
        let tmp_dir = TempDir::new().unwrap();
        let drive: Drive = Drive::open(tmp_dir).expect("expected to open Drive successfully");

        let db_transaction = drive.grove.start_transaction();

        drive
            .create_root_tree(Some(&db_transaction))
            .expect("expected to create root tree successfully");

        let identity_bytes = hex::decode("01000000a462696458203012c19b98ec0033addb36cd64b7f510670f2a351a4304b5f6994144286efdac6762616c616e636500687265766973696f6e006a7075626c69634b65797381a6626964006464617461582102abb64674c5df796559eb3cf92a84525cc1a6068e7ad9d4ff48a1f0b179ae29e164747970650067707572706f73650068726561644f6e6c79f46d73656375726974794c6576656c00").expect("expected to decode identity hex");

        let identity = Identity::from_cbor(identity_bytes.as_slice())
            .expect("expected to deserialize an identity");

        let storage_flags = StorageFlags { epoch: 0 };

        drive
            .insert_identity(
                &identity.id,
                Element::Item(identity_bytes, storage_flags.to_element_flags()),
                true,
                Some(&db_transaction),
            )
            .expect("expected to insert identity");

        drive
            .grove
            .commit_transaction(db_transaction)
            .expect("expected to be able to commit a transaction");
    }
}<|MERGE_RESOLUTION|>--- conflicted
+++ resolved
@@ -1,8 +1,4 @@
-<<<<<<< HEAD
-use crate::contract::flags::StorageFlags;
-=======
 use crate::drive::flags::StorageFlags;
->>>>>>> 1873c2ed
 use crate::drive::object_size_info::PathKeyElementInfo::PathFixedSizeKeyElement;
 use crate::drive::{Drive, RootTree};
 use crate::error::Error;
@@ -64,11 +60,7 @@
 
 #[cfg(test)]
 mod tests {
-<<<<<<< HEAD
-    use crate::contract::flags::StorageFlags;
-=======
     use crate::drive::flags::StorageFlags;
->>>>>>> 1873c2ed
     use crate::drive::Drive;
     use crate::identity::Identity;
     use grovedb::Element;
