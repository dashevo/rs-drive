pub mod defaults;

use crate::contract::{Contract, Document, DocumentType};
use crate::drive::defaults::{CONTRACT_DOCUMENTS_PATH_HEIGHT, DEFAULT_HASH_SIZE};
use crate::fee::op::{BaseOp, DeleteOperation, InsertOperation, QueryOperation};
use crate::query::DriveQuery;
use enum_map::EnumMap;
use grovedb::{Element, Error, GroveDb, TransactionArg};
use std::collections::HashMap;
use std::path::Path;
<<<<<<< HEAD
use crate::drive::DocumentInfo::DocumentSerialization;
use crate::drive::KeyElementInfo::{KeyElement, KeyElementSize};
use crate::drive::KeyInfo::{Key, KeySize};
=======
>>>>>>> 83bf157d

pub struct Drive {
    pub grove: GroveDb,
}

#[repr(u8)]
pub enum RootTree {
    // Input data errors
    Identities = 0,
    ContractDocuments = 1,
    PublicKeyHashesToIdentities = 2,
    Misc = 3,
}

pub enum KeyInfo<'a> {
    /// An ordinary key
    Key(&'a [u8]),
    /// A key size
    KeySize(usize),
}

impl<'a> KeyInfo<'a>  {
    pub fn len(&'a self) -> usize {
        match self {
            KeyInfo::Key(key) => { key.len()}
            KeyInfo::KeySize(key_size) => {*key_size}
        }
    }
}

pub enum ElementInfo {
    /// An element
    Element(Element),
    /// An element size
    ElementSize(usize),
}

pub enum KeyElementInfo<'a> {
    /// An element
    KeyElement((&'a [u8], Element)),
    /// An element size
    KeyElementSize((usize,usize)),
}

pub struct DocumentAndContractInfo<'a> {
    pub document_info: DocumentInfo<'a>,
    pub contract: &'a Contract,
    pub document_type: &'a DocumentType,
}

pub enum DocumentInfo<'a> {
    /// An element
    DocumentSerialization((&'a Document, &'a [u8])),
    /// An element size
    DocumentSize(usize),
}


pub const STORAGE_COST: i32 = 50;

impl From<RootTree> for u8 {
    fn from(root_tree: RootTree) -> Self {
        root_tree as u8
    }
}

impl From<RootTree> for [u8; 1] {
    fn from(root_tree: RootTree) -> Self {
        [root_tree as u8]
    }
}

impl From<RootTree> for &'static [u8; 1] {
    fn from(root_tree: RootTree) -> Self {
        match root_tree {
            RootTree::Identities => &[0],
            RootTree::ContractDocuments => &[1],
            RootTree::PublicKeyHashesToIdentities => &[2],
            RootTree::Misc => &[3],
        }
    }
}

fn contract_root_path(contract_id: &[u8]) -> [&[u8]; 2] {
    [
        Into::<&[u8; 1]>::into(RootTree::ContractDocuments),
        contract_id,
    ]
}

fn contract_keeping_history_storage_path(contract_id: &[u8]) -> [&[u8]; 3] {
    [
        Into::<&[u8; 1]>::into(RootTree::ContractDocuments),
        contract_id,
        &[0],
    ]
}

fn contract_keeping_history_storage_time_reference_path(
    contract_id: &[u8],
    encoded_time: Vec<u8>,
) -> Vec<Vec<u8>> {
    vec![
        Into::<&[u8; 1]>::into(RootTree::ContractDocuments).to_vec(),
        contract_id.to_vec(),
        vec![0],
        encoded_time,
    ]
}

fn contract_documents_path(contract_id: &[u8]) -> [&[u8]; 3] {
    [
        Into::<&[u8; 1]>::into(RootTree::ContractDocuments),
        contract_id,
        &[1],
    ]
}

fn contract_document_type_path<'a>(
    contract_id: &'a [u8],
    document_type_name: &'a str,
) -> [&'a [u8]; 4] {
    [
        Into::<&[u8; 1]>::into(RootTree::ContractDocuments),
        contract_id,
        &[1],
        document_type_name.as_bytes(),
    ]
}

fn contract_documents_primary_key_path<'a>(
    contract_id: &'a [u8],
    document_type_name: &'a str,
) -> [&'a [u8]; 5] {
    [
        Into::<&[u8; 1]>::into(RootTree::ContractDocuments),
        contract_id,
        &[1],
        document_type_name.as_bytes(),
        &[0],
    ]
}

fn contract_documents_keeping_history_primary_key_path_for_document_id<'a>(
    contract_id: &'a [u8],
    document_type_name: &'a str,
    document_id: &'a [u8],
) -> [&'a [u8]; 6] {
    [
        Into::<&[u8; 1]>::into(RootTree::ContractDocuments),
        contract_id,
        &[1],
        document_type_name.as_bytes(),
        &[0],
        document_id,
    ]
}

fn contract_documents_keeping_history_storage_time_reference_path(
    contract_id: &[u8],
    document_type_name: &str,
    document_id: &[u8],
    encoded_time: Vec<u8>,
) -> Vec<Vec<u8>> {
    vec![
        Into::<&[u8; 1]>::into(RootTree::ContractDocuments).to_vec(), // 1 byte
        contract_id.to_vec(), // 32 bytes
        vec![1], // 1
        document_type_name.as_bytes().to_vec(),
        vec![0], // 1
        document_id.to_vec(), // 32 bytes
        encoded_time, // 8 bytes
    ]
}

impl Drive {
    pub fn open<P: AsRef<Path>>(path: P) -> Result<Self, Error> {
        match GroveDb::open(path) {
            Ok(grove) => Ok(Drive { grove }),
            Err(e) => Err(e),
        }
    }

    pub const fn check_protocol_version(_version: u32) -> bool {
        // Temporary disabled due protocol version is dynamic and goes from consensus params
        true
    }

    pub fn check_protocol_version_bytes(version_bytes: &[u8]) -> bool {
        if version_bytes.len() != 4 {
            false
        } else {
            let version_set_bytes: [u8; 4] = version_bytes
                .try_into()
                .expect("slice with incorrect length");
            let version = u32::from_be_bytes(version_set_bytes);
            Drive::check_protocol_version(version)
        }
    }

<<<<<<< HEAD
    pub fn create_root_tree(
        &mut self,
        transaction: TransactionArg,
    ) -> Result<(), Error> {
=======
    pub fn create_root_tree(&self, transaction: TransactionArg) -> Result<(), Error> {
>>>>>>> 83bf157d
        self.grove.insert(
            [],
            Into::<&[u8; 1]>::into(RootTree::Identities),
            Element::empty_tree(),
            transaction,
        )?;
        self.grove.insert(
            [],
            Into::<&[u8; 1]>::into(RootTree::ContractDocuments),
            Element::empty_tree(),
            transaction,
        )?;
        self.grove.insert(
            [],
            Into::<&[u8; 1]>::into(RootTree::PublicKeyHashesToIdentities),
            Element::empty_tree(),
            transaction,
        )?;
        self.grove.insert(
            [],
            Into::<&[u8; 1]>::into(RootTree::Misc),
            Element::empty_tree(),
            transaction,
        )?;
        Ok(())
    }

    fn grove_insert_empty_tree<'a: 'b, 'b, 'c, P>(
        &'a self,
        path: P,
<<<<<<< HEAD
        key_info: KeyInfo,
=======
        key: &'c [u8],
>>>>>>> 83bf157d
        transaction: TransactionArg,
        insert_operations: &mut Vec<InsertOperation>,
    ) -> Result<(), Error>
    where
        P: IntoIterator<Item = &'c [u8]>,
        <P as IntoIterator>::IntoIter: ExactSizeIterator + DoubleEndedIterator + Clone,
    {
        match key_info {
            KeyInfo::Key(key) => {
                insert_operations.push(InsertOperation::for_empty_tree(key.len()));
                self.grove
                    .insert(path, key, Element::empty_tree(), transaction)
            }
            KeyInfo::KeySize(key_max_length) => {
                insert_operations.push(InsertOperation::for_empty_tree(key_max_length));
                Ok(())
            }
        }
    }

    fn grove_insert_empty_tree_if_not_exists<'a: 'b, 'b, 'c, P>(
        &'a self,
        path: P,
<<<<<<< HEAD
        key_info: KeyInfo,
=======
        key: &'c [u8],
>>>>>>> 83bf157d
        transaction: TransactionArg,
        query_operations: &mut Vec<QueryOperation>,
        insert_operations: &mut Vec<InsertOperation>,
    ) -> Result<bool, Error>
    where
        P: IntoIterator<Item = &'c [u8]>,
        <P as IntoIterator>::IntoIter: ExactSizeIterator + DoubleEndedIterator + Clone,
    {
        match key_info {
            KeyInfo::Key(key) => {
                let path = path.into_iter();
                let inserted = self.grove.insert_if_not_exists(
                    path.clone(),
                    key,
                    Element::empty_tree(),
                    transaction,
                )?;
                if inserted {
                    insert_operations.push(InsertOperation::for_empty_tree(key.len()));
                }
                query_operations.push(QueryOperation::for_key_check_in_path(key.len(), path));
                Ok(inserted)
            }
            KeyInfo::KeySize(key_max_length) => {
                insert_operations.push(InsertOperation::for_empty_tree(key_max_length));
                query_operations.push(QueryOperation::for_key_check_in_path(key_max_length, path));
                Ok(true)
            }
        }
    }

    fn grove_insert<'a: 'b, 'b, 'c, P>(
        &'a self,
        path: P,
<<<<<<< HEAD
        key_element_info: KeyElementInfo,
=======
        key: &'c [u8],
        element: Element,
>>>>>>> 83bf157d
        transaction: TransactionArg,
        insert_operations: &mut Vec<InsertOperation>,
    ) -> Result<(), Error>
    where
        P: IntoIterator<Item = &'c [u8]>,
        <P as IntoIterator>::IntoIter: ExactSizeIterator + DoubleEndedIterator + Clone,
    {
        match key_element_info {
            KeyElementInfo::KeyElement((key, element)) => {
                insert_operations.push(InsertOperation::for_key_value(key.len(), &element));
                self.grove.insert(path, key, element, transaction)
            }
            KeyElementInfo::KeyElementSize((key_max_length, element_max_size)) => {
                insert_operations.push(InsertOperation::for_key_value_size(key_max_length, element_max_size));
                Ok(())
            }
        }
    }

    fn grove_insert_if_not_exists<'a: 'b, 'b, 'c, P>(
        &'a self,
        path: P,
<<<<<<< HEAD
        key_element_info: KeyElementInfo,
=======
        key: &'c [u8],
        element: Element,
>>>>>>> 83bf157d
        transaction: TransactionArg,
        query_operations: &mut Vec<QueryOperation>,
        insert_operations: &mut Vec<InsertOperation>,
    ) -> Result<bool, Error>
    where
        P: IntoIterator<Item = &'c [u8]>,
        <P as IntoIterator>::IntoIter: ExactSizeIterator + DoubleEndedIterator + Clone,
    {
        match key_element_info {
            KeyElementInfo::KeyElement((key, element)) => {
                let path_iter = path.into_iter();
                let insert_operation = InsertOperation::for_key_value(key.len(), &element);
                let query_operation = QueryOperation::for_key_check_in_path(key, path_iter.clone());
                let inserted = self
                    .grove
                    .insert_if_not_exists(path_iter, key, element, transaction)?;
                if inserted {
                    insert_operations.push(insert_operation);
                }
                query_operations.push(query_operation);
                Ok(inserted)
            }
            KeyElementInfo::KeyElementSize((key_max_length, element_max_size)) => {
                let path_iter = path.into_iter();
                let insert_operation = InsertOperation::for_key_value_size(key_max_length, element_max_size);
                let query_operation = QueryOperation::for_key_check_in_path(key_max_length, path_iter.clone());
                insert_operations.push(insert_operation);
                query_operations.push(query_operation);
                Ok(true)
            }
        }
    }

    fn grove_get<'a: 'b, 'b, 'c, P>(
        &'a self,
        path: P,
<<<<<<< HEAD
        key_info: KeyInfo,
=======
        key: &'c [u8],
>>>>>>> 83bf157d
        transaction: TransactionArg,
        query_operations: &mut Vec<QueryOperation>,
    ) -> Result<Option<Element>, Error>
    where
        P: IntoIterator<Item = &'c [u8]>,
        <P as IntoIterator>::IntoIter: ExactSizeIterator + DoubleEndedIterator + Clone,
    {
        let path_iter = path.into_iter();
        query_operations.push(QueryOperation::for_key_check_in_path(
            key_info.len(),
            path_iter.clone(),
        ));
        if let Key(key) = key_info {
            Ok(Some(self.grove.get(path_iter, key, transaction)?))
        } else {
            Ok(None)
        }
    }

    fn add_contract_to_storage(
        &self,
        contract_bytes: Element,
        contract: &Contract,
        block_time: f64,
        transaction: TransactionArg,
        insert_operations: &mut Vec<InsertOperation>,
    ) -> Result<(), Error> {
        let contract_root_path = contract_root_path(&contract.id);
        if contract.keeps_history {
            self.grove_insert_empty_tree(
                contract_root_path,
                Key(&[0]),
                transaction,
                insert_operations,
            )?;
            let encoded_time = crate::contract::types::encode_float(block_time)?;
            let contract_keeping_history_storage_path =
                contract_keeping_history_storage_path(&contract.id);
            self.grove_insert(
                contract_keeping_history_storage_path,
                KeyElement((encoded_time.as_slice(), contract_bytes)),
                transaction,
                insert_operations,
            )?;

            // we should also insert a reference at 0 to the current value
            let contract_storage_path =
                contract_keeping_history_storage_time_reference_path(&contract.id, encoded_time);
            self.grove_insert(
                contract_keeping_history_storage_path,
                KeyElement((&[0], Element::Reference(contract_storage_path))),
                transaction,
                insert_operations,
            )?;
        } else {
            // the contract is just stored at key 0
            self.grove_insert(
                contract_root_path,
                KeyElement((&[0], contract_bytes)),
                transaction,
                insert_operations,
            )?;
        }
        Ok(())
    }

    fn insert_contract(
        &self,
        contract_bytes: Element,
        contract: &Contract,
        block_time: f64,
        transaction: TransactionArg,
        insert_operations: &mut Vec<InsertOperation>,
    ) -> Result<(), Error> {
        self.grove_insert_empty_tree(
            [Into::<&[u8; 1]>::into(RootTree::ContractDocuments).as_slice()],
            Key(contract.id.as_slice()),
            transaction,
            insert_operations,
        )?;

        self.add_contract_to_storage(
            contract_bytes,
            contract,
            block_time,
            transaction,
            insert_operations,
        )?;

        // the documents
        let contract_root_path = contract_root_path(&contract.id);
        self.grove_insert_empty_tree(contract_root_path, Key(&[1]), transaction, insert_operations)?;

        // next we should store each document type
        // right now we are referring them by name
        // toDo: change this to be a reference by index
        let contract_documents_path = contract_documents_path(&contract.id);

        for (type_key, document_type) in &contract.document_types {
            self.grove_insert_empty_tree(
                contract_documents_path,
                Key(type_key.as_bytes()),
                transaction,
                insert_operations,
            )?;

            let type_path = [
                contract_documents_path[0],
                contract_documents_path[1],
                contract_documents_path[2],
                type_key.as_bytes(),
            ];

            // primary key tree
            self.grove_insert_empty_tree(type_path, Key(&[0]), transaction, insert_operations)?;

            // for each type we should insert the indices that are top level
            for index in document_type.top_level_indices()? {
                // toDo: change this to be a reference by index
                self.grove_insert_empty_tree(
                    type_path,
                    Key(index.name.as_bytes()),
                    transaction,
                    insert_operations,
                )?;
            }
        }

        Ok(())
    }

    fn update_contract(
        &self,
        contract_bytes: Element,
        contract: &Contract,
        original_contract: &Contract,
        block_time: f64,
        transaction: TransactionArg,
        query_operations: &mut Vec<QueryOperation>,
        insert_operations: &mut Vec<InsertOperation>,
    ) -> Result<(), Error> {
        if original_contract.readonly {
            return Err(Error::InternalError("contract is readonly"));
        }

        if contract.readonly {
            return Err(Error::InternalError(
                "contract can not be changed to readonly",
            ));
        }

        if contract.keeps_history ^ original_contract.keeps_history {
            return Err(Error::InternalError(
                "contract can not change whether it keeps history",
            ));
        }

        if contract.documents_keep_history_contract_default
            ^ original_contract.documents_keep_history_contract_default
        {
            return Err(Error::InternalError(
                "contract can not change the default of whether documents keeps history",
            ));
        }

        if contract.documents_mutable_contract_default
            ^ original_contract.documents_mutable_contract_default
        {
            return Err(Error::InternalError(
                "contract can not change the default of whether documents are mutable",
            ));
        }

        // this will override the previous contract if we do not keep history
        self.add_contract_to_storage(
            contract_bytes,
            contract,
            block_time,
            transaction,
            insert_operations,
        )?;

        let contract_documents_path = contract_documents_path(&contract.id);
        for (type_key, document_type) in &contract.document_types {
            let original_document_type = &original_contract.document_types.get(type_key);
            if let Some(original_document_type) = original_document_type {
                if original_document_type.documents_mutable ^ document_type.documents_mutable {
                    return Err(Error::InternalError(
                        "contract can not change whether a specific document type is mutable",
                    ));
                }
                if original_document_type.documents_keep_history
                    ^ document_type.documents_keep_history
                {
                    return Err(Error::InternalError(
                        "contract can not change whether a specific document type keeps history",
                    ));
                }

                let type_path = [
                    contract_documents_path[0],
                    contract_documents_path[1],
                    contract_documents_path[2],
                    type_key.as_bytes(),
                ];

                // for each type we should insert the indices that are top level
                for index in document_type.top_level_indices()? {
                    // toDo: we can save a little by only inserting on new indexes
                    self.grove_insert_empty_tree_if_not_exists(
                        type_path,
                        Key(index.name.as_bytes()),
                        transaction,
                        query_operations,
                        insert_operations,
                    )?;
                }
            } else {
                // We can just insert this directly because the original document type already exists
                self.grove_insert_empty_tree(
                    contract_documents_path,
                    Key(type_key.as_bytes()),
                    transaction,
                    insert_operations,
                )?;

                let type_path = [
                    contract_documents_path[0],
                    contract_documents_path[1],
                    contract_documents_path[2],
                    type_key.as_bytes(),
                ];

                // primary key tree
                self.grove_insert_empty_tree(type_path, Key(&[0]), transaction, insert_operations)?;

                // for each type we should insert the indices that are top level
                for index in document_type.top_level_indices()? {
                    // toDo: change this to be a reference by index
                    self.grove_insert_empty_tree(
                        type_path,
                        Key(index.name.as_bytes()),
                        transaction,
                        insert_operations,
                    )?;
                }
            }
        }

        Ok(())
    }

    pub fn apply_contract(
        &self,
        contract_cbor: Vec<u8>,
        block_time: f64,
        transaction: TransactionArg,
    ) -> Result<u64, Error> {
        let mut query_operations: Vec<QueryOperation> = vec![];
        let mut insert_operations: Vec<InsertOperation> = vec![];
        // first we need to deserialize the contract
        let contract = Contract::from_cbor(&contract_cbor)?;

        // overlying structure
        let mut already_exists = false;
        let mut original_contract_stored_data = vec![];

        if let Ok(stored_element) = self.grove_get(
            contract_root_path(&contract.id),
            Key(&[0]),
            transaction,
            &mut query_operations,
        ) {
            already_exists = true;
            match stored_element {
                Element::Item(stored_contract_bytes) => {
                    if contract_cbor != stored_contract_bytes {
                        original_contract_stored_data = stored_contract_bytes;
                    }
                }
                _ => {
                    already_exists = false;
                }
            }
        };

        let contract_element = Element::Item(contract_cbor);

        if already_exists {
            if !original_contract_stored_data.is_empty() {
                let original_contract = Contract::from_cbor(&original_contract_stored_data)?;
                // if the contract is not mutable update_contract will return an error
                self.update_contract(
                    contract_element,
                    &contract,
                    &original_contract,
                    block_time,
                    transaction,
                    &mut query_operations,
                    &mut insert_operations,
                )?;
            }
        } else {
            self.insert_contract(
                contract_element,
                &contract,
                block_time,
                transaction,
                &mut insert_operations,
            )?;
        }
        Ok(0)
    }

    // If a document isn't sent to this function then we are just calling to know the query and
    // insert operations
    fn add_document_to_primary_storage(
<<<<<<< HEAD
        &mut self,
        document_and_contract_info: DocumentAndContractInfo,
=======
        &self,
        document_cbor: &[u8],
        document: &Document,
        document_type: &DocumentType,
        contract: &Contract,
>>>>>>> 83bf157d
        block_time: f64,
        insert_without_check: bool,
        transaction: TransactionArg,
        query_operations: &mut Vec<QueryOperation>,
        insert_operations: &mut Vec<InsertOperation>,
    ) -> Result<(), Error> {
        //let mut base_operations : EnumMap<Op, u64> = EnumMap::default();
<<<<<<< HEAD
        let contract = document_and_contract_info.contract;
        let document_type = document_and_contract_info.document_type;
=======
        let document_element = Element::Item(Vec::from(document_cbor));
>>>>>>> 83bf157d
        let primary_key_path =
            contract_documents_primary_key_path(&contract.id, document_type.name.as_str());
        if document_type.documents_keep_history {
            let key_info = if let DocumentSerialization((document, _)) = document_and_contract_info.document_info {
                Key(document.id.as_slice())
            } else {
                KeySize(32 as usize)
            };
            // we first insert an empty tree if the document is new
            self.grove_insert_empty_tree_if_not_exists(
                primary_key_path,
                key_info,
                transaction,
                query_operations,
                insert_operations,
            )?;
            let document_id_in_primary_path =
                contract_documents_keeping_history_primary_key_path_for_document_id(
                    &contract.id,
                    document_type.name.as_str(),
                    document.id.as_slice(),
                );
            let encoded_time = crate::contract::types::encode_float(block_time)?;
            let key_element_info = match document_and_contract_info.document_info {
                DocumentSerialization((document, document_cbor)) => {
                    KeyElement((encoded_time.as_slice(), Element::Item(Vec::from(document_cbor))))
                }
                DocumentInfo::DocumentSize(max_size) => {
                    KeyElementSize((8 as usize, max_size))
                }
            };
            let key_element_info = if let Some(document_element) = document_and_contract_info. {

            } else {
                KeyElementSize((8 as usize, document_type.max_size))
            };
            self.grove_insert(
                document_id_in_primary_path,
                key_element_info,
                transaction,
                insert_operations,
            )?;

            let key_element_info = if let Some(document) = document {
                // we should also insert a reference at 0 to the current value
                let contract_storage_path =
                    contract_documents_keeping_history_storage_time_reference_path(
                        &contract.id,
                        document_type.name.as_str(),
                        document.id.as_slice(),
                        encoded_time,
                    );
                KeyElement((&[0], Element::Reference(contract_storage_path)))
            } else {
                KeyElementSize((1, crate::drive::defaults::BASE_CONTRACT_DOCUMENTS_KEEPING_HISTORY_STORAGE_TIME_REFERENCE_PATH + document_type.name.len()))
            };

            self.grove_insert(
                document_id_in_primary_path,
                key_element_info,
                transaction,
                insert_operations,
            )?;
        } else if insert_without_check {
            let key_element_info = if let Some(document_element) = document_element {
                KeyElement((document.id.as_slice(), document_element))
            } else {
                KeyElementSize((DEFAULT_HASH_SIZE, crate::drive::defaults::BASE_CONTRACT_DOCUMENTS_KEEPING_HISTORY_STORAGE_TIME_REFERENCE_PATH + document_type.name.len()))
            };
            self.grove_insert(
                primary_key_path,
                key_element_info,
                transaction,
                insert_operations,
            )?;
        } else {
            let inserted = self.grove_insert_if_not_exists(
                primary_key_path,
                document.id.as_slice(),
                document_element,
                transaction,
                query_operations,
                insert_operations,
            )?;
            if !inserted {
                return Err(Error::CorruptedData(String::from("item already exists")));
            }
        }
        Ok(())
    }

    pub fn add_document(&self, _document_cbor: &[u8]) -> Result<(), Error> {
        todo!()
    }

    pub fn add_document_for_contract_cbor(
        &self,
        document_cbor: &[u8],
        contract_cbor: &[u8],
        document_type_name: &str,
        owner_id: Option<&[u8]>,
        override_document: bool,
        block_time: f64,
        transaction: TransactionArg,
    ) -> Result<u64, Error> {
        let contract = Contract::from_cbor(contract_cbor)?;

        let document = Document::from_cbor(document_cbor, None, owner_id)?;

        self.add_document_for_contract(
            &document,
            document_cbor,
            &contract,
            document_type_name,
            owner_id,
            override_document,
            block_time,
            transaction,
        )
    }

    pub fn add_document_cbor_for_contract(
        &self,
        document_cbor: &[u8],
        contract: &Contract,
        document_type_name: &str,
        owner_id: Option<&[u8]>,
        override_document: bool,
        block_time: f64,
        transaction: TransactionArg,
    ) -> Result<u64, Error> {
        let document = Document::from_cbor(document_cbor, None, owner_id)?;

        self.add_document_for_contract(
            &document,
            document_cbor,
            contract,
            document_type_name,
            owner_id,
            override_document,
            block_time,
            transaction,
        )
    }

    pub fn add_document_for_contract(
        &self,
        document: &Document,
        document_cbor: &[u8],
        contract: &Contract,
        document_type_name: &str,
        owner_id: Option<&[u8]>,
        override_document: bool,
        block_time: f64,
        transaction: TransactionArg,
    ) -> Result<u64, Error> {
        let mut query_operations: Vec<QueryOperation> = vec![];
        let mut insert_operations: Vec<InsertOperation> = vec![];
        self.add_document_for_contract_operations(
            document,
            document_cbor,
            contract,
            document_type_name,
            owner_id,
            override_document,
            block_time,
            transaction,
            &mut query_operations,
            &mut insert_operations,
        )?;
        Ok(0)
    }

    fn add_document_for_contract_operations(
        &self,
        document: &Document,
        document_cbor: &[u8],
        contract: &Contract,
        document_type_name: &str,
        owner_id: Option<&[u8]>,
        override_document: bool,
        block_time: f64,
        transaction: TransactionArg,
        query_operations: &mut Vec<QueryOperation>,
        insert_operations: &mut Vec<InsertOperation>,
    ) -> Result<(), Error> {
        // second we need to construct the path for documents on the contract
        // the path is
        //  * Document and Contract root tree
        //  * Contract ID recovered from document
        //  * 0 to signify Documents and not Contract
        let contract_document_type_path =
            contract_document_type_path(&contract.id, document_type_name);

        let primary_key_path =
            contract_documents_primary_key_path(&contract.id, document_type_name);
        let document_element = Element::Item(Vec::from(document_cbor));
        let document_type = contract
            .document_types
            .get(document_type_name)
            .ok_or_else(|| {
                Error::CorruptedData(String::from("can not get document type from contract"))
            })?;
        if override_document
            && self
                .grove_get(
                    primary_key_path,
                    document.id.as_slice(),
                    transaction,
                    query_operations,
                )
                .is_ok()
        {
            self.update_document_for_contract_operations(
                document,
                document_cbor,
                contract,
                document_type_name,
                owner_id,
                block_time,
                transaction,
                query_operations,
                insert_operations,
            )?;
            return Ok(());
        } else {
            // if we have override_document set that means we already checked if it exists
            self.add_document_to_primary_storage(
                document_cbor,
                document,
                document_type,
                contract,
                block_time,
                override_document,
                transaction,
                query_operations,
                insert_operations,
            )?;
        }
        // fourth we need to store a reference to the document for each index
        for index in &document_type.indices {
            // at this point the contract path is to the contract documents
            // for each index the top index component will already have been added
            // when the contract itself was created
            let mut index_path: Vec<Vec<u8>> = contract_document_type_path
                .iter()
                .map(|&x| Vec::from(x))
                .collect();
            let top_index_property = index
                .properties
                .get(0)
                .ok_or_else(|| Error::CorruptedData(String::from("invalid contract indices")))?;
            index_path.push(Vec::from(top_index_property.name.as_bytes()));

            // with the example of the dashpay contract's first index
            // the index path is now something like Contracts/ContractID/Documents(1)/$ownerId
            let document_top_field = document
                .get_raw_for_contract(
                    &top_index_property.name,
                    document_type_name,
                    contract,
                    owner_id,
                )?
                .unwrap_or_default();

            let index_path_slices: Vec<&[u8]> = index_path.iter().map(|x| x.as_slice()).collect();

            // here we are inserting an empty tree that will have a subtree of all other index properties
            self.grove_insert_empty_tree_if_not_exists(
                index_path_slices,
                document_top_field.as_slice(),
                transaction,
                query_operations,
                insert_operations,
            )?;

            let mut all_fields_null = document_top_field.is_empty();

            // we push the actual value of the index path
            index_path.push(document_top_field);
            // the index path is now something like Contracts/ContractID/Documents(1)/$ownerId/<ownerId>

            for i in 1..index.properties.len() {
                let index_property = index.properties.get(i).ok_or_else(|| {
                    Error::CorruptedData(String::from("invalid contract indices"))
                })?;

                let document_index_field = document
                    .get_raw_for_contract(
                        &index_property.name,
                        document_type_name,
                        contract,
                        owner_id,
                    )?
                    .unwrap_or_default();

                let index_path_slices: Vec<&[u8]> =
                    index_path.iter().map(|x| x.as_slice()).collect();

                // here we are inserting an empty tree that will have a subtree of all other index properties
                self.grove_insert_empty_tree_if_not_exists(
                    index_path_slices,
                    index_property.name.as_bytes(),
                    transaction,
                    query_operations,
                    insert_operations,
                )?;

                index_path.push(Vec::from(index_property.name.as_bytes()));

                // Iteration 1. the index path is now something like Contracts/ContractID/Documents(1)/$ownerId/<ownerId>/toUserId
                // Iteration 2. the index path is now something like Contracts/ContractID/Documents(1)/$ownerId/<ownerId>/toUserId/<ToUserId>/accountReference

                let index_path_slices: Vec<&[u8]> =
                    index_path.iter().map(|x| x.as_slice()).collect();

                // here we are inserting an empty tree that will have a subtree of all other index properties
                self.grove_insert_empty_tree_if_not_exists(
                    index_path_slices,
                    document_index_field.as_slice(),
                    transaction,
                    query_operations,
                    insert_operations,
                )?;

                all_fields_null &= document_index_field.is_empty();

                // we push the actual value of the index path
                index_path.push(document_index_field);
                // Iteration 1. the index path is now something like Contracts/ContractID/Documents(1)/$ownerId/<ownerId>/toUserId/<ToUserId>/
                // Iteration 2. the index path is now something like Contracts/ContractID/Documents(1)/$ownerId/<ownerId>/toUserId/<ToUserId>/accountReference/<accountReference>
            }

            // we need to construct the reference to the original document
            let mut reference_path = primary_key_path
                .iter()
                .map(|x| x.to_vec())
                .collect::<Vec<Vec<u8>>>();
            reference_path.push(Vec::from(document.id));
            if document_type.documents_keep_history {
                reference_path.push(vec![0]);
            }
            let document_reference = Element::Reference(reference_path);

            let index_path_slices: Vec<&[u8]> = index_path.iter().map(|x| x.as_slice()).collect();

            // unique indexes will be stored under key "0"
            // non unique indices should have a tree at key "0" that has all elements based off of primary key
            if !index.unique || all_fields_null {
                // here we are inserting an empty tree that will have a subtree of all other index properties
                self.grove_insert_empty_tree_if_not_exists(
                    index_path_slices,
                    &[0],
                    transaction,
                    query_operations,
                    insert_operations,
                )?;
                index_path.push(vec![0]);

                let index_path_slices: Vec<&[u8]> =
                    index_path.iter().map(|x| x.as_slice()).collect();

                // here we should return an error if the element already exists
                self.grove_insert(
                    index_path_slices,
                    document.id.as_slice(),
                    document_reference,
                    transaction,
                    insert_operations,
                )?;
            } else {
                let index_path_slices: Vec<&[u8]> =
                    index_path.iter().map(|x| x.as_slice()).collect();

                // here we should return an error if the element already exists
                let inserted = self.grove_insert_if_not_exists(
                    index_path_slices,
                    &[0],
                    document_reference,
                    transaction,
                    query_operations,
                    insert_operations,
                )?;
                if !inserted {
                    return Err(Error::CorruptedData(String::from("index already exists")));
                }
            }
        }
        Ok(())
    }

    pub fn update_document_for_contract_cbor(
        &self,
        document_cbor: &[u8],
        contract_cbor: &[u8],
        document_type: &str,
        owner_id: Option<&[u8]>,
        block_time: f64,
        transaction: TransactionArg,
    ) -> Result<u64, Error> {
        let contract = Contract::from_cbor(contract_cbor)?;

        let document = Document::from_cbor(document_cbor, None, owner_id)?;

        self.update_document_for_contract(
            &document,
            document_cbor,
            &contract,
            document_type,
            owner_id,
            block_time,
            transaction,
        )
    }

    pub fn update_document_cbor_for_contract(
        &self,
        document_cbor: &[u8],
        contract: &Contract,
        document_type: &str,
        owner_id: Option<&[u8]>,
        block_time: f64,
        transaction: TransactionArg,
    ) -> Result<u64, Error> {
        let document = Document::from_cbor(document_cbor, None, owner_id)?;

        self.update_document_for_contract(
            &document,
            document_cbor,
            contract,
            document_type,
            owner_id,
            block_time,
            transaction,
        )
    }

    pub fn update_document_for_contract(
        &self,
        document: &Document,
        document_cbor: &[u8],
        contract: &Contract,
        document_type_name: &str,
        owner_id: Option<&[u8]>,
        block_time: f64,
        transaction: TransactionArg,
    ) -> Result<u64, Error> {
        let mut query_operations: Vec<QueryOperation> = vec![];
        let mut insert_operations: Vec<InsertOperation> = vec![];
        self.update_document_for_contract_operations(
            document,
            document_cbor,
            contract,
            document_type_name,
            owner_id,
            block_time,
            transaction,
            &mut query_operations,
            &mut insert_operations,
        )?;
        Ok(0)
    }

    fn update_document_for_contract_operations(
<<<<<<< HEAD
        &mut self,
        document: Option<&Document>,
=======
        &self,
        document: &Document,
>>>>>>> 83bf157d
        document_cbor: &[u8],
        contract: &Contract,
        document_type_name: &str,
        owner_id: Option<&[u8]>,
        block_time: f64,
        transaction: TransactionArg,
        query_operations: &mut Vec<QueryOperation>,
        insert_operations: &mut Vec<InsertOperation>,
    ) -> Result<(), Error> {
        let document_type = contract
            .document_types
            .get(document_type_name)
            .ok_or_else(|| {
                Error::CorruptedData(String::from("can not get document type from contract"))
            })?;

        if !document_type.documents_mutable {
            return Err(Error::InternalError(
                "documents for this contract are not mutable",
            ));
        }

        // we need to construct the path for documents on the contract
        // the path is
        //  * Document and Contract root tree
        //  * Contract ID recovered from document
        //  * 0 to signify Documents and not Contract
        let contract_document_type_path =
            contract_document_type_path(&contract.id, document_type_name);

        let contract_documents_primary_key_path =
            contract_documents_primary_key_path(&contract.id, document_type_name);

        // we need to construct the reference to the original document
        let mut reference_path = contract_documents_primary_key_path
            .iter()
            .map(|x| x.to_vec())
            .collect::<Vec<Vec<u8>>>();
        reference_path.push(Vec::from(document.id));
        if document_type.documents_keep_history {
            // if the document keeps history the value will at 0 will always point to the most recent version
            reference_path.push(vec![0]);
        }
        let document_reference = Element::Reference(reference_path);

        // next we need to get the old document from storage
        let old_document_element: Element = if document_type.documents_keep_history {
            let contract_documents_keeping_history_primary_key_path_for_document_id =
                contract_documents_keeping_history_primary_key_path_for_document_id(
                    &contract.id,
                    document_type_name,
                    document.id.as_slice(),
                );
            self.grove_get(
                contract_documents_keeping_history_primary_key_path_for_document_id,
                &[0],
                transaction,
                query_operations,
            )?
        } else {
            self.grove_get(
                contract_documents_primary_key_path,
                document.id.as_slice(),
                transaction,
                query_operations,
            )?
        };

        // we need to store the document for it's primary key
        // we should be overriding if the document_type does not have history enabled
        self.add_document_to_primary_storage(
            document_cbor,
            document,
            document_type,
            contract,
            block_time,
            true,
            transaction,
            query_operations,
            insert_operations,
        )?;

        let old_document = if let Element::Item(old_document_cbor) = old_document_element {
            Ok(Document::from_cbor(
                old_document_cbor.as_slice(),
                None,
                owner_id,
            )?)
        } else {
            Err(Error::CorruptedData(String::from(
                "old document is not an item",
            )))
        }?;

        // fourth we need to store a reference to the document for each index
        for index in &document_type.indices {
            // at this point the contract path is to the contract documents
            // for each index the top index component will already have been added
            // when the contract itself was created
            let mut index_path: Vec<Vec<u8>> = contract_document_type_path
                .iter()
                .map(|&x| Vec::from(x))
                .collect();
            let top_index_property = index
                .properties
                .get(0)
                .ok_or_else(|| Error::CorruptedData(String::from("invalid contract indices")))?;
            index_path.push(Vec::from(top_index_property.name.as_bytes()));

            // with the example of the dashpay contract's first index
            // the index path is now something like Contracts/ContractID/Documents(1)/$ownerId
            let document_top_field = document
                .get_raw_for_contract(
                    &top_index_property.name,
                    document_type_name,
                    contract,
                    owner_id,
                )?
                .unwrap_or_default();

            let old_document_top_field = old_document
                .get_raw_for_contract(
                    &top_index_property.name,
                    document_type_name,
                    contract,
                    owner_id,
                )?
                .unwrap_or_default();

            let mut change_occured_on_index = document_top_field != old_document_top_field;

            if change_occured_on_index {
                let index_path_slices: Vec<&[u8]> =
                    index_path.iter().map(|x| x.as_slice()).collect();

                // here we are inserting an empty tree that will have a subtree of all other index properties
                self.grove_insert_empty_tree_if_not_exists(
                    index_path_slices,
                    document_top_field.as_slice(),
                    transaction,
                    query_operations,
                    insert_operations,
                )?;
            }

            let mut all_fields_null = document_top_field.is_empty();

            let mut old_index_path = index_path.clone();
            // we push the actual value of the index path
            index_path.push(document_top_field);
            // the index path is now something like Contracts/ContractID/Documents(1)/$ownerId/<ownerId>

            old_index_path.push(old_document_top_field);

            for i in 1..index.properties.len() {
                let index_property = index.properties.get(i).ok_or_else(|| {
                    Error::CorruptedData(String::from("invalid contract indices"))
                })?;

                let document_index_field = document
                    .get_raw_for_contract(
                        &index_property.name,
                        document_type_name,
                        contract,
                        owner_id,
                    )?
                    .unwrap_or_default();

                let old_document_index_field = old_document
                    .get_raw_for_contract(
                        &index_property.name,
                        document_type_name,
                        contract,
                        owner_id,
                    )?
                    .unwrap_or_default();

                change_occured_on_index |= document_index_field != old_document_index_field;

                if change_occured_on_index {
                    let index_path_slices: Vec<&[u8]> =
                        index_path.iter().map(|x| x.as_slice()).collect();

                    // here we are inserting an empty tree that will have a subtree of all other index properties
                    self.grove_insert_empty_tree_if_not_exists(
                        index_path_slices,
                        index_property.name.as_bytes(),
                        transaction,
                        query_operations,
                        insert_operations,
                    )?;
                }

                index_path.push(Vec::from(index_property.name.as_bytes()));
                old_index_path.push(Vec::from(index_property.name.as_bytes()));

                // Iteration 1. the index path is now something like Contracts/ContractID/Documents(1)/$ownerId/<ownerId>/toUserId
                // Iteration 2. the index path is now something like Contracts/ContractID/Documents(1)/$ownerId/<ownerId>/toUserId/<ToUserId>/accountReference

                if change_occured_on_index {
                    let index_path_slices: Vec<&[u8]> =
                        index_path.iter().map(|x| x.as_slice()).collect();

                    // here we are inserting an empty tree that will have a subtree of all other index properties
                    self.grove_insert_empty_tree_if_not_exists(
                        index_path_slices,
                        document_index_field.as_slice(),
                        transaction,
                        query_operations,
                        insert_operations,
                    )?;
                }

                all_fields_null &= document_index_field.is_empty();

                // we push the actual value of the index path, both for the new and the old
                index_path.push(document_index_field);
                old_index_path.push(old_document_index_field);
                // Iteration 1. the index path is now something like Contracts/ContractID/Documents(1)/$ownerId/<ownerId>/toUserId/<ToUserId>/
                // Iteration 2. the index path is now something like Contracts/ContractID/Documents(1)/$ownerId/<ownerId>/toUserId/<ToUserId>/accountReference/<accountReference>
            }

            if change_occured_on_index {
                // we first need to delete the old values
                // unique indexes will be stored under key "0"
                // non unique indices should have a tree at key "0" that has all elements based off of primary key
                if !index.unique {
                    old_index_path.push(vec![0]);

                    let old_index_path_slices: Vec<&[u8]> =
                        old_index_path.iter().map(|x| x.as_slice()).collect();

                    // here we should return an error if the element already exists
                    self.grove.delete_up_tree_while_empty(
                        old_index_path_slices,
                        document.id.as_slice(),
                        Some(CONTRACT_DOCUMENTS_PATH_HEIGHT),
                        transaction,
                    )?;
                } else {
                    let old_index_path_slices: Vec<&[u8]> =
                        old_index_path.iter().map(|x| x.as_slice()).collect();

                    // here we should return an error if the element already exists
                    self.grove.delete_up_tree_while_empty(
                        old_index_path_slices,
                        &[0],
                        Some(CONTRACT_DOCUMENTS_PATH_HEIGHT),
                        transaction,
                    )?;
                }

                // now we need to insert the new element
                let index_path_slices: Vec<&[u8]> =
                    index_path.iter().map(|x| x.as_slice()).collect();

                // unique indexes will be stored under key "0"
                // non unique indices should have a tree at key "0" that has all elements based off of primary key
                if !index.unique || all_fields_null {
                    // here we are inserting an empty tree that will have a subtree of all other index properties
                    self.grove_insert_empty_tree_if_not_exists(
                        index_path_slices,
                        &[0],
                        transaction,
                        query_operations,
                        insert_operations,
                    )?;
                    index_path.push(vec![0]);

                    let index_path_slices: Vec<&[u8]> =
                        index_path.iter().map(|x| x.as_slice()).collect();

                    // here we should return an error if the element already exists
                    self.grove_insert(
                        index_path_slices,
                        document.id.as_slice(),
                        document_reference.clone(),
                        transaction,
                        insert_operations,
                    )?;
                } else {
                    let index_path_slices: Vec<&[u8]> =
                        index_path.iter().map(|x| x.as_slice()).collect();

                    // here we should return an error if the element already exists
                    let inserted = self.grove_insert_if_not_exists(
                        index_path_slices,
                        &[0],
                        document_reference.clone(),
                        transaction,
                        query_operations,
                        insert_operations,
                    )?;
                    if !inserted {
                        return Err(Error::CorruptedData(String::from("index already exists")));
                    }
                }
            }
        }
        Ok(())
    }

    pub fn delete_document_for_contract(
        &self,
        document_id: &[u8],
        contract: &Contract,
        document_type_name: &str,
        owner_id: Option<&[u8]>,
        transaction: TransactionArg,
    ) -> Result<u64, Error> {
        let mut query_operations: Vec<QueryOperation> = vec![];
        let mut delete_operations: Vec<DeleteOperation> = vec![];
        self.delete_document_for_contract_operations(
            document_id,
            &contract,
            document_type_name,
            owner_id,
            transaction,
            &mut query_operations,
            &mut delete_operations,
        )
    }

    pub fn delete_document_for_contract_cbor(
        &self,
        document_id: &[u8],
        contract_cbor: &[u8],
        document_type_name: &str,
        owner_id: Option<&[u8]>,
        transaction: TransactionArg,
    ) -> Result<u64, Error> {
        let mut query_operations: Vec<QueryOperation> = vec![];
        let mut delete_operations: Vec<DeleteOperation> = vec![];
        let contract = Contract::from_cbor(contract_cbor)?;
        self.delete_document_for_contract_operations(
            document_id,
            &contract,
            document_type_name,
            owner_id,
            transaction,
            &mut query_operations,
            &mut delete_operations,
        )
    }

    pub fn delete_document_for_contract_operations(
        &self,
        document_id: &[u8],
        contract: &Contract,
        document_type_name: &str,
        owner_id: Option<&[u8]>,
        transaction: TransactionArg,
        query_operations: &mut Vec<QueryOperation>,
        delete_operations: &mut Vec<DeleteOperation>,
    ) -> Result<u64, Error> {
        let document_type = contract
            .document_types
            .get(document_type_name)
            .ok_or_else(|| {
                Error::CorruptedData(String::from("can not get document type from contract"))
            })?;

        if !document_type.documents_mutable {
            return Err(Error::InternalError(
                "documents for this contract are not mutable",
            ));
        }

        // first we need to construct the path for documents on the contract
        // the path is
        //  * Document and Contract root tree
        //  * Contract ID recovered from document
        //  * 0 to signify Documents and not Contract
        let contract_documents_primary_key_path =
            contract_documents_primary_key_path(&contract.id, document_type_name);

        // next we need to get the document from storage
        let document_element: Element = self.grove_get(
            contract_documents_primary_key_path,
            document_id,
            transaction,
            query_operations,
        )?;

        let document_bytes: Vec<u8> = match document_element {
            Element::Item(data) => data,
            _ => todo!(), // TODO: how should this be handled, possibility that document might not be in storage
        };

        let document = Document::from_cbor(document_bytes.as_slice(), None, owner_id)?;

        // third we need to delete the document for it's primary key
        self.grove.delete(
            contract_documents_primary_key_path,
            document_id,
            transaction,
        )?;

        let contract_document_type_path =
            contract_document_type_path(&contract.id, document_type_name);

        // fourth we need delete all references to the document
        // to do this we need to go through each index
        for index in &document_type.indices {
            // at this point the contract path is to the contract documents
            // for each index the top index component will already have been added
            // when the contract itself was created
            let mut index_path: Vec<Vec<u8>> = contract_document_type_path
                .iter()
                .map(|&x| Vec::from(x))
                .collect();
            let top_index_property = index
                .properties
                .get(0)
                .ok_or_else(|| Error::CorruptedData(String::from("invalid contract indices")))?;
            index_path.push(Vec::from(top_index_property.name.as_bytes()));

            // with the example of the dashpay contract's first index
            // the index path is now something like Contracts/ContractID/Documents(1)/$ownerId
            let document_top_field: Vec<u8> = document
                .get_raw_for_contract(
                    &top_index_property.name,
                    document_type_name,
                    contract,
                    owner_id,
                )?
                .unwrap_or_default();

            // we push the actual value of the index path
            index_path.push(document_top_field);
            // the index path is now something like Contracts/ContractID/Documents(1)/$ownerId/<ownerId>

            for i in 1..index.properties.len() {
                let index_property = index.properties.get(i).ok_or_else(|| {
                    Error::CorruptedData(String::from("invalid contract indices"))
                })?;

                index_path.push(Vec::from(index_property.name.as_bytes()));
                // Iteration 1. the index path is now something like Contracts/ContractID/Documents(1)/$ownerId/<ownerId>/toUserId
                // Iteration 2. the index path is now something like Contracts/ContractID/Documents(1)/$ownerId/<ownerId>/toUserId/<ToUserId>/accountReference

                let document_top_field: Vec<u8> = document
                    .get_raw_for_contract(
                        &index_property.name,
                        document_type_name,
                        contract,
                        owner_id,
                    )?
                    .unwrap_or_default();

                // we push the actual value of the index path
                index_path.push(document_top_field);
                // Iteration 1. the index path is now something like Contracts/ContractID/Documents(1)/$ownerId/<ownerId>/toUserId/<ToUserId>/
                // Iteration 2. the index path is now something like Contracts/ContractID/Documents(1)/$ownerId/<ownerId>/toUserId/<ToUserId>/accountReference/<accountReference>
            }

            // unique indexes will be stored under key "0"
            // non unique indices should have a tree at key "0" that has all elements based off of primary key
            if !index.unique {
                index_path.push(vec![0]);

                let index_path_slices: Vec<&[u8]> =
                    index_path.iter().map(|x| x.as_slice()).collect();

                // here we should return an error if the element already exists
                self.grove.delete_up_tree_while_empty(
                    index_path_slices,
                    document_id,
                    Some(CONTRACT_DOCUMENTS_PATH_HEIGHT),
                    transaction,
                )?;
            } else {
                let index_path_slices: Vec<&[u8]> =
                    index_path.iter().map(|x| x.as_slice()).collect();

                // here we should return an error if the element already exists
                self.grove.delete_up_tree_while_empty(
                    index_path_slices,
                    &[0],
                    Some(CONTRACT_DOCUMENTS_PATH_HEIGHT),
                    transaction,
                )?;
            }
        }
        Ok(0)
    }

    pub fn query_documents_from_contract_cbor(
        &self,
        contract_cbor: &[u8],
        document_type_name: String,
        query_cbor: &[u8],
        transaction: TransactionArg,
    ) -> Result<(Vec<Vec<u8>>, u16), Error> {
        let contract = Contract::from_cbor(contract_cbor)?;

        let document_type = &contract.document_types[&document_type_name];

        self.query_documents_from_contract(&contract, document_type, query_cbor, transaction)
    }

    pub fn query_documents_from_contract(
        &self,
        contract: &Contract,
        document_type: &DocumentType,
        query_cbor: &[u8],
        transaction: TransactionArg,
    ) -> Result<(Vec<Vec<u8>>, u16), Error> {
        let query = DriveQuery::from_cbor(query_cbor, contract, document_type)?;

        query.execute_no_proof(&self.grove, transaction)
    }
}

#[cfg(test)]
mod tests {
    use crate::common::{
        cbor_from_hex, json_document_to_cbor, setup_contract, setup_contract_from_hex,
        value_to_cbor,
    };
    use crate::contract::{Contract, Document};
    use crate::drive::{defaults, Drive};
    use crate::query::DriveQuery;
    use rand::Rng;
    use serde_json::json;
    use std::collections::HashMap;
    use tempfile::TempDir;

    fn setup_dashpay(_prefix: &str, mutable_contact_requests: bool) -> (Drive, Vec<u8>) {
        // Todo: make TempDir based on _prefix
        let tmp_dir = TempDir::new().unwrap();
        let drive: Drive = Drive::open(tmp_dir).expect("expected to open Drive successfully");

        drive
            .create_root_tree(None)
            .expect("expected to create root tree successfully");

        let dashpay_path = if mutable_contact_requests {
            "tests/supporting_files/contract/dashpay/dashpay-contract-all-mutable.json"
        } else {
            "tests/supporting_files/contract/dashpay/dashpay-contract.json"
        };

        // let's construct the grovedb structure for the dashpay data contract
        let dashpay_cbor = json_document_to_cbor(dashpay_path, Some(1));
        drive
            .apply_contract(dashpay_cbor.clone(), 0f64, None)
            .expect("expected to apply contract successfully");

        (drive, dashpay_cbor)
    }

    #[test]
    fn test_add_dashpay_documents_no_transaction() {
        let (drive, dashpay_cbor) = setup_dashpay("add", true);

        let dashpay_cr_document_cbor = json_document_to_cbor(
            "tests/supporting_files/contract/dashpay/contact-request0.json",
            Some(1),
        );

        let random_owner_id = rand::thread_rng().gen::<[u8; 32]>();
        drive
            .add_document_for_contract_cbor(
                &dashpay_cr_document_cbor,
                &dashpay_cbor,
                "contactRequest",
                Some(&random_owner_id),
                false,
                0f64,
                None,
            )
            .expect("expected to insert a document successfully");

        drive
            .add_document_for_contract_cbor(
                &dashpay_cr_document_cbor,
                &dashpay_cbor,
                "contactRequest",
                Some(&random_owner_id),
                false,
                0f64,
                None,
            )
            .expect_err("expected not to be able to insert same document twice");

        drive
            .add_document_for_contract_cbor(
                &dashpay_cr_document_cbor,
                &dashpay_cbor,
                "contactRequest",
                Some(&random_owner_id),
                true,
                0f64,
                None,
            )
            .expect("expected to override a document successfully");
    }

    #[test]
    fn test_add_dashpay_documents() {
        let tmp_dir = TempDir::new().unwrap();
        let drive: Drive = Drive::open(tmp_dir).expect("expected to open Drive successfully");

        let db_transaction = drive.grove.start_transaction();

        drive
            .create_root_tree(Some(&db_transaction))
            .expect("expected to create root tree successfully");

        let contract = setup_contract(
            &drive,
            "tests/supporting_files/contract/dashpay/dashpay-contract-all-mutable.json",
            Some(&db_transaction),
        );

        let dashpay_cr_document_cbor = json_document_to_cbor(
            "tests/supporting_files/contract/dashpay/contact-request0.json",
            Some(1),
        );

        let random_owner_id = rand::thread_rng().gen::<[u8; 32]>();
        drive
            .add_document_cbor_for_contract(
                &dashpay_cr_document_cbor,
                &contract,
                "contactRequest",
                Some(&random_owner_id),
                false,
                0f64,
                Some(&db_transaction),
            )
            .expect("expected to insert a document successfully");

        drive
            .add_document_cbor_for_contract(
                &dashpay_cr_document_cbor,
                &contract,
                "contactRequest",
                Some(&random_owner_id),
                false,
                0f64,
                Some(&db_transaction),
            )
            .expect_err("expected not to be able to insert same document twice");

        drive
            .add_document_cbor_for_contract(
                &dashpay_cr_document_cbor,
                &contract,
                "contactRequest",
                Some(&random_owner_id),
                true,
                0f64,
                Some(&db_transaction),
            )
            .expect("expected to override a document successfully");
    }

    #[test]
    fn test_modify_dashpay_contact_request() {
        let tmp_dir = TempDir::new().unwrap();
        let drive: Drive = Drive::open(tmp_dir).expect("expected to open Drive successfully");

        let db_transaction = drive.grove.start_transaction();

        drive
            .create_root_tree(Some(&db_transaction))
            .expect("expected to create root tree successfully");

        let contract = setup_contract(
            &drive,
            "tests/supporting_files/contract/dashpay/dashpay-contract.json",
            Some(&db_transaction),
        );

        let dashpay_cr_document_cbor = json_document_to_cbor(
            "tests/supporting_files/contract/dashpay/contact-request0.json",
            Some(1),
        );

        let random_owner_id = rand::thread_rng().gen::<[u8; 32]>();
        drive
            .add_document_cbor_for_contract(
                &dashpay_cr_document_cbor,
                &contract,
                "contactRequest",
                Some(&random_owner_id),
                false,
                0f64,
                Some(&db_transaction),
            )
            .expect("expected to insert a document successfully");

        drive
            .update_document_cbor_for_contract(
                &dashpay_cr_document_cbor,
                &contract,
                "contactRequest",
                Some(&random_owner_id),
                0f64,
                Some(&db_transaction),
            )
            .expect_err("expected not to be able to update a non mutable document");

        drive
            .add_document_cbor_for_contract(
                &dashpay_cr_document_cbor,
                &contract,
                "contactRequest",
                Some(&random_owner_id),
                true,
                0f64,
                Some(&db_transaction),
            )
            .expect_err("expected not to be able to override a non mutable document");
    }

    #[test]
    fn test_update_dashpay_profile_with_history() {
        let tmp_dir = TempDir::new().unwrap();
        let drive: Drive = Drive::open(tmp_dir).expect("expected to open Drive successfully");

        let db_transaction = drive.grove.start_transaction();

        drive
            .create_root_tree(Some(&db_transaction))
            .expect("expected to create root tree successfully");

        let contract = setup_contract(
            &drive,
            "tests/supporting_files/contract/dashpay/dashpay-contract-with-profile-history.json",
            Some(&db_transaction),
        );

        let dashpay_profile_document_cbor = json_document_to_cbor(
            "tests/supporting_files/contract/dashpay/profile0.json",
            Some(1),
        );

        let dashpay_profile_updated_public_message_document_cbor = json_document_to_cbor(
            "tests/supporting_files/contract/dashpay/profile0-updated-public-message.json",
            Some(1),
        );

        let random_owner_id = rand::thread_rng().gen::<[u8; 32]>();
        drive
            .add_document_cbor_for_contract(
                &dashpay_profile_document_cbor,
                &contract,
                "profile",
                Some(&random_owner_id),
                false,
                0f64,
                Some(&db_transaction),
            )
            .expect("expected to insert a document successfully");

        drive
            .update_document_cbor_for_contract(
                &dashpay_profile_updated_public_message_document_cbor,
                &contract,
                "profile",
                Some(&random_owner_id),
                0f64,
                Some(&db_transaction),
            )
            .expect("expected to update a document with history successfully");
    }

    #[test]
    fn test_delete_dashpay_documents_no_transaction() {
        let (drive, dashpay_cbor) = setup_dashpay("delete", false);

        let dashpay_profile_document_cbor = json_document_to_cbor(
            "tests/supporting_files/contract/dashpay/profile0.json",
            Some(1),
        );

        let random_owner_id = rand::thread_rng().gen::<[u8; 32]>();
        drive
            .add_document_for_contract_cbor(
                &dashpay_profile_document_cbor,
                &dashpay_cbor,
                "profile",
                Some(&random_owner_id),
                false,
                0f64,
                None,
            )
            .expect("expected to insert a document successfully");

        let document_id = bs58::decode("AM47xnyLfTAC9f61ZQPGfMK5Datk2FeYZwgYvcAnzqFY")
            .into_vec()
            .expect("this should decode");

        drive
            .delete_document_for_contract_cbor(
                &document_id,
                &dashpay_cbor,
                "profile",
                Some(&random_owner_id),
                None,
            )
            .expect("expected to be able to delete the document");
    }

    #[test]
    fn test_delete_dashpay_documents() {
        let tmp_dir = TempDir::new().unwrap();
        let drive: Drive = Drive::open(tmp_dir).expect("expected to open Drive successfully");

        let db_transaction = drive.grove.start_transaction();

        drive
            .create_root_tree(Some(&db_transaction))
            .expect("expected to create root tree successfully");

        let contract = setup_contract(
            &drive,
            "tests/supporting_files/contract/dashpay/dashpay-contract.json",
            Some(&db_transaction),
        );

        let dashpay_profile_document_cbor = json_document_to_cbor(
            "tests/supporting_files/contract/dashpay/profile0.json",
            Some(1),
        );

        let random_owner_id = rand::thread_rng().gen::<[u8; 32]>();
        drive
            .add_document_cbor_for_contract(
                &dashpay_profile_document_cbor,
                &contract,
                "profile",
                Some(&random_owner_id),
                false,
                0f64,
                Some(&db_transaction),
            )
            .expect("expected to insert a document successfully");

        let document_id = bs58::decode("AM47xnyLfTAC9f61ZQPGfMK5Datk2FeYZwgYvcAnzqFY")
            .into_vec()
            .expect("this should decode");

        drive
            .delete_document_for_contract(
                &document_id,
                &contract,
                "profile",
                Some(&random_owner_id),
                Some(&db_transaction),
            )
            .expect("expected to be able to delete the document");
    }

    #[test]
    fn test_add_dpns_documents() {
        let tmp_dir = TempDir::new().unwrap();
        let drive: Drive = Drive::open(tmp_dir).expect("expected to open Drive successfully");

        let db_transaction = drive.grove.start_transaction();

        drive
            .create_root_tree(Some(&db_transaction))
            .expect("expected to create root tree successfully");

        let contract = setup_contract(
            &drive,
            "tests/supporting_files/contract/dpns/dpns-contract.json",
            Some(&db_transaction),
        );

        let dpns_domain_document_cbor =
            json_document_to_cbor("tests/supporting_files/contract/dpns/domain0.json", Some(1));

        let random_owner_id = rand::thread_rng().gen::<[u8; 32]>();

        let document =
            Document::from_cbor(&dpns_domain_document_cbor, None, Some(&random_owner_id))
                .expect("expected to deserialize the document");

        drive
            .add_document_for_contract(
                &document,
                &dpns_domain_document_cbor,
                &contract,
                "domain",
                None,
                false,
                0f64,
                Some(&db_transaction),
            )
            .expect("expected to insert a document successfully");

        drive
            .grove
            .commit_transaction(db_transaction)
            .expect("unable to commit transaction");
    }

    #[test]
    fn test_deletion_real_data() {
        let tmp_dir = TempDir::new().unwrap();
        let drive: Drive = Drive::open(tmp_dir).expect("expected to open Drive successfully");

        let db_transaction = drive.grove.start_transaction();

        drive
            .create_root_tree(Some(&db_transaction))
            .expect("expected to create root tree successfully");

        let contract = setup_contract_from_hex(
            &drive,
            "01000000a5632469645820e8f72680f2e3910c95e1497a2b0029d9f7374891ac1f39ab1cfe3ae63336b9a96724736368656d61783468747470733a2f2f736368656d612e646173682e6f72672f6470702d302d342d302f6d6574612f646174612d636f6e7472616374676f776e6572496458209e412570bf3b7ce068b9bce81c569ce701e43edaea80b62a2773be7d21038b266776657273696f6e0169646f63756d656e7473a76b756e697175654461746573a56474797065666f626a65637467696e646963657382a3646e616d6566696e6465783166756e69717565f56a70726f7065727469657382a16a2463726561746564417463617363a16a2475706461746564417463617363a2646e616d6566696e646578326a70726f7065727469657381a16a2475706461746564417463617363687265717569726564836966697273744e616d656a246372656174656441746a247570646174656441746a70726f70657274696573a2686c6173744e616d65a1647479706566737472696e676966697273744e616d65a1647479706566737472696e67746164646974696f6e616c50726f70657274696573f46c6e696365446f63756d656e74a56474797065666f626a65637467696e646963657384a2646e616d6566696e646578316a70726f7065727469657381a1646e616d6563617363a2646e616d6566696e646578336a70726f7065727469657381a1656f7264657263617363a2646e616d6566696e646578346a70726f7065727469657381a1686c6173744e616d6563617363a2646e616d6567696e64657831306a70726f7065727469657381a168246f776e657249646464657363687265717569726564816a246372656174656441746a70726f70657274696573a3646e616d65a1647479706566737472696e67656f72646572a16474797065666e756d626572686c6173744e616d65a1647479706566737472696e67746164646974696f6e616c50726f70657274696573f46e6e6f54696d65446f63756d656e74a36474797065666f626a6563746a70726f70657274696573a1646e616d65a1647479706566737472696e67746164646974696f6e616c50726f70657274696573f46e707265747479446f63756d656e74a46474797065666f626a65637468726571756972656482686c6173744e616d656a247570646174656441746a70726f70657274696573a1686c6173744e616d65a1647479706566737472696e67746164646974696f6e616c50726f70657274696573f46e7769746842797465417272617973a56474797065666f626a65637467696e646963657381a2646e616d6566696e646578316a70726f7065727469657381a16e6279746541727261794669656c6463617363687265717569726564816e6279746541727261794669656c646a70726f70657274696573a26e6279746541727261794669656c64a36474797065656172726179686d61784974656d731069627974654172726179f56f6964656e7469666965724669656c64a56474797065656172726179686d61784974656d731820686d696e4974656d73182069627974654172726179f570636f6e74656e744d656469615479706578216170706c69636174696f6e2f782e646173682e6470702e6964656e746966696572746164646974696f6e616c50726f70657274696573f46f696e6465786564446f63756d656e74a56474797065666f626a65637467696e646963657386a3646e616d6566696e6465783166756e69717565f56a70726f7065727469657382a168246f776e6572496463617363a16966697273744e616d656464657363a3646e616d6566696e6465783266756e69717565f56a70726f7065727469657382a168246f776e6572496463617363a1686c6173744e616d656464657363a2646e616d6566696e646578336a70726f7065727469657381a1686c6173744e616d6563617363a2646e616d6566696e646578346a70726f7065727469657382a16a2463726561746564417463617363a16a2475706461746564417463617363a2646e616d6566696e646578356a70726f7065727469657381a16a2475706461746564417463617363a2646e616d6566696e646578366a70726f7065727469657381a16a2463726561746564417463617363687265717569726564846966697273744e616d656a246372656174656441746a24757064617465644174686c6173744e616d656a70726f70657274696573a2686c6173744e616d65a2647479706566737472696e67696d61784c656e677468183f6966697273744e616d65a2647479706566737472696e67696d61784c656e677468183f746164646974696f6e616c50726f70657274696573f4781d6f7074696f6e616c556e69717565496e6465786564446f63756d656e74a56474797065666f626a65637467696e646963657383a3646e616d6566696e6465783166756e69717565f56a70726f7065727469657381a16966697273744e616d656464657363a3646e616d6566696e6465783266756e69717565f56a70726f7065727469657383a168246f776e6572496463617363a16966697273744e616d6563617363a1686c6173744e616d6563617363a3646e616d6566696e6465783366756e69717565f56a70726f7065727469657382a167636f756e74727963617363a1646369747963617363687265717569726564826966697273744e616d65686c6173744e616d656a70726f70657274696573a46463697479a2647479706566737472696e67696d61784c656e677468183f67636f756e747279a2647479706566737472696e67696d61784c656e677468183f686c6173744e616d65a2647479706566737472696e67696d61784c656e677468183f6966697273744e616d65a2647479706566737472696e67696d61784c656e677468183f746164646974696f6e616c50726f70657274696573f4".to_string(),
            Some(&db_transaction),
        );

        let document_hexes = [
            "01000000a86324696458208fcfbce88a219c6e6f4cca4aa55c1ba08303d62985d94084a28d3c298753b8a6646e616d656543757469656524747970656c6e696365446f63756d656e74656f726465720068246f776e657249645820cac675648b485d2606a53fca9942cb7bfdf34e08cee1ebe6e0e74e8502ac6c8069247265766973696f6e016a246372656174656441741b0000017f9334371f6f2464617461436f6e747261637449645820e8f72680f2e3910c95e1497a2b0029d9f7374891ac1f39ab1cfe3ae63336b9a9",
            "01000000a863246964582067a18898a8bfdd139353359d907d487b45d62ab4694a63ad1fe34a34cd8c42116524747970656c6e696365446f63756d656e74656f726465720168246f776e657249645820cac675648b485d2606a53fca9942cb7bfdf34e08cee1ebe6e0e74e8502ac6c80686c6173744e616d65655368696e7969247265766973696f6e016a247570646174656441741b0000017f9334371f6f2464617461436f6e747261637449645820e8f72680f2e3910c95e1497a2b0029d9f7374891ac1f39ab1cfe3ae63336b9a9",
            "01000000a863246964582091bf487b6041e26d7e22a4a10d544fb733daba7b60ef8ed557bb21fd722bdd036524747970656c6e696365446f63756d656e74656f726465720268246f776e657249645820cac675648b485d2606a53fca9942cb7bfdf34e08cee1ebe6e0e74e8502ac6c80686c6173744e616d656653776565747969247265766973696f6e016a247570646174656441741b0000017f9334371f6f2464617461436f6e747261637449645820e8f72680f2e3910c95e1497a2b0029d9f7374891ac1f39ab1cfe3ae63336b9a9",
            "01000000aa632469645820a2869e44207381542b144f22a65b961e5ddf489d68d7a720144bee223a0555956524747970656c6e696365446f63756d656e74656f726465720368246f776e657249645820cac675648b485d2606a53fca9942cb7bfdf34e08cee1ebe6e0e74e8502ac6c80686c6173744e616d65664269726b696e69247265766973696f6e016966697273744e616d656757696c6c69616d6a246372656174656441741b0000017f933437206a247570646174656441741b0000017f933437206f2464617461436f6e747261637449645820e8f72680f2e3910c95e1497a2b0029d9f7374891ac1f39ab1cfe3ae63336b9a9",
            "01000000aa6324696458208d2a661748268018725cf0dc612c74cf1e8621dc86c5e9cc64d2bbe17a2f855a6524747970656c6e696365446f63756d656e74656f726465720468246f776e657249645820cac675648b485d2606a53fca9942cb7bfdf34e08cee1ebe6e0e74e8502ac6c80686c6173744e616d65674b656e6e65647969247265766973696f6e016966697273744e616d65644c656f6e6a246372656174656441741b0000017f933437206a247570646174656441741b0000017f933437206f2464617461436f6e747261637449645820e8f72680f2e3910c95e1497a2b0029d9f7374891ac1f39ab1cfe3ae63336b9a9"
        ];

        let documents: Vec<Document> = document_hexes
            .iter()
            .map(|document_hex| {
                let document_cbor = cbor_from_hex(document_hex.to_string());

                let document = Document::from_cbor(&document_cbor, None, None)
                    .expect("expected to deserialize the document");

                drive
                    .add_document_for_contract(
                        &document,
                        &document_cbor,
                        &contract,
                        "niceDocument",
                        None,
                        false,
                        0f64,
                        Some(&db_transaction),
                    )
                    .expect("expected to insert a document successfully");

                document
            })
            .collect();

        let document_id = "AgP2Tx2ayfobSQ6xZCEVLzfmmLD4YR3CNAJcfgZfBcY5";

        let query_json = json!({
            "where": [
                ["$id", "==", String::from(document_id)]
            ],
        });

        let query_cbor = value_to_cbor(query_json, None);

        drive
            .grove
            .commit_transaction(db_transaction)
            .expect("unable to commit transaction");

        let (results, _) = drive
            .query_documents_from_contract(
                &contract,
                contract.document_types.get("niceDocument").unwrap(),
                query_cbor.as_slice(),
                None,
            )
            .expect("expected to execute query");

        assert_eq!(results.len(), 1);

        let db_transaction = drive.grove.start_transaction();

        drive
            .delete_document_for_contract(
                &documents.get(0).unwrap().id,
                &contract,
                "niceDocument",
                Some(&documents.get(0).unwrap().owner_id),
                Some(&db_transaction),
            )
            .expect("expected to be able to delete the document");

        let query_json = json!({
            "where": [
                ["$id", "==", String::from(document_id)]
            ],
        });

        let query_cbor = value_to_cbor(query_json, None);

        let (results, _) = drive
            .query_documents_from_contract(
                &contract,
                contract.document_types.get("niceDocument").unwrap(),
                query_cbor.as_slice(),
                Some(&db_transaction),
            )
            .expect("expected to execute query");

        assert_eq!(results.len(), 0);
    }

    #[test]
    fn test_add_and_remove_family_one_document() {
        let tmp_dir = TempDir::new().unwrap();
        let drive: Drive = Drive::open(tmp_dir).expect("expected to open Drive successfully");

        let db_transaction = drive.grove.start_transaction();

        drive
            .create_root_tree(Some(&db_transaction))
            .expect("expected to create root tree successfully");

        let contract = setup_contract(
            &drive,
            "tests/supporting_files/contract/family/family-contract-reduced.json",
            Some(&db_transaction),
        );

        let person_document_cbor = json_document_to_cbor(
            "tests/supporting_files/contract/family/person0.json",
            Some(1),
        );

        let random_owner_id = rand::thread_rng().gen::<[u8; 32]>();

        let document = Document::from_cbor(&person_document_cbor, None, Some(&random_owner_id))
            .expect("expected to deserialize the document");

        drive
            .add_document_for_contract(
                &document,
                &person_document_cbor,
                &contract,
                "person",
                None,
                false,
                0f64,
                Some(&db_transaction),
            )
            .expect("expected to insert a document successfully");

        drive
            .grove
            .commit_transaction(db_transaction)
            .expect("unable to commit transaction");

        let sql_string =
            "select * from person where firstName = 'Samuel' order by firstName asc limit 100";
        let query = DriveQuery::from_sql_expr(sql_string, &contract).expect("should build query");

        let (results_no_transaction, _) = query
            .execute_no_proof(&drive.grove, None)
            .expect("expected to execute query");

        assert_eq!(results_no_transaction.len(), 1);

        let db_transaction = drive.grove.start_transaction();

        let (results_on_transaction, _) = query
            .execute_no_proof(&drive.grove, Some(&db_transaction))
            .expect("expected to execute query");

        assert_eq!(results_on_transaction.len(), 1);
        let document_id = bs58::decode("AYjYxDqLy2hvGQADqE6FAkBnQEpJSzNd3CRw1tpS6vZ7")
            .into_vec()
            .expect("this should decode");

        drive
            .delete_document_for_contract(
                &document_id,
                &contract,
                "person",
                Some(&random_owner_id),
                Some(&db_transaction),
            )
            .expect("expected to be able to delete the document");

        drive
            .grove
            .commit_transaction(db_transaction)
            .expect("unable to commit transaction");

        let db_transaction = drive.grove.start_transaction();

        let (results_on_transaction, _) = query
            .execute_no_proof(&drive.grove, Some(&db_transaction))
            .expect("expected to execute query");

        assert_eq!(results_on_transaction.len(), 0);
    }

    #[test]
    fn test_add_and_remove_family_documents() {
        let tmp_dir = TempDir::new().unwrap();
        let drive: Drive = Drive::open(tmp_dir).expect("expected to open Drive successfully");

        let db_transaction = drive.grove.start_transaction();

        drive
            .create_root_tree(Some(&db_transaction))
            .expect("expected to create root tree successfully");

        let contract = setup_contract(
            &drive,
            "tests/supporting_files/contract/family/family-contract-reduced.json",
            Some(&db_transaction),
        );

        let person_document_cbor = json_document_to_cbor(
            "tests/supporting_files/contract/family/person0.json",
            Some(1),
        );

        let random_owner_id = rand::thread_rng().gen::<[u8; 32]>();

        let document = Document::from_cbor(&person_document_cbor, None, Some(&random_owner_id))
            .expect("expected to deserialize the document");

        drive
            .add_document_for_contract(
                &document,
                &person_document_cbor,
                &contract,
                "person",
                None,
                false,
                0f64,
                Some(&db_transaction),
            )
            .expect("expected to insert a document successfully");

        let person_document_cbor = json_document_to_cbor(
            "tests/supporting_files/contract/family/person1.json",
            Some(1),
        );

        let random_owner_id = rand::thread_rng().gen::<[u8; 32]>();

        let document = Document::from_cbor(&person_document_cbor, None, Some(&random_owner_id))
            .expect("expected to deserialize the document");

        drive
            .add_document_for_contract(
                &document,
                &person_document_cbor,
                &contract,
                "person",
                None,
                false,
                0f64,
                Some(&db_transaction),
            )
            .expect("expected to insert a document successfully");

        drive
            .grove
            .commit_transaction(db_transaction)
            .expect("unable to commit transaction");

        let sql_string =
            "select * from person where firstName > 'A' order by firstName asc limit 5";
        let query = DriveQuery::from_sql_expr(sql_string, &contract).expect("should build query");

        let (results_no_transaction, _) = query
            .execute_no_proof(&drive.grove, None)
            .expect("expected to execute query");

        assert_eq!(results_no_transaction.len(), 2);

        let document_id = bs58::decode("8wjx2TC1vj2grssQvdwWnksNLwpi4xKraYy1TbProgd4")
            .into_vec()
            .expect("this should decode");

        let db_transaction = drive.grove.start_transaction();

        drive
            .delete_document_for_contract(
                &document_id,
                &contract,
                "person",
                Some(&random_owner_id),
                Some(&db_transaction),
            )
            .expect("expected to be able to delete the document");

        drive
            .grove
            .commit_transaction(db_transaction)
            .expect("unable to commit transaction");

        let sql_string =
            "select * from person where firstName > 'A' order by firstName asc limit 5";
        let query = DriveQuery::from_sql_expr(sql_string, &contract).expect("should build query");

        let (results_no_transaction, _) = query
            .execute_no_proof(&drive.grove, None)
            .expect("expected to execute query");

        assert_eq!(results_no_transaction.len(), 1);

        let document_id = bs58::decode("AYjYxDqLy2hvGQADqE6FAkBnQEpJSzNd3CRw1tpS6vZ7")
            .into_vec()
            .expect("this should decode");

        let db_transaction = drive.grove.start_transaction();

        drive
            .delete_document_for_contract(
                &document_id,
                &contract,
                "person",
                Some(&random_owner_id),
                Some(&db_transaction),
            )
            .expect("expected to be able to delete the document");

        drive
            .grove
            .commit_transaction(db_transaction)
            .expect("unable to commit transaction");

        let sql_string =
            "select * from person where firstName > 'A' order by firstName asc limit 5";
        let query = DriveQuery::from_sql_expr(sql_string, &contract).expect("should build query");

        let (results_no_transaction, _) = query
            .execute_no_proof(&drive.grove, None)
            .expect("expected to execute query");

        assert_eq!(results_no_transaction.len(), 0);
    }

    #[test]
    fn test_add_and_remove_family_documents_with_empty_fields() {
        let tmp_dir = TempDir::new().unwrap();
        let drive: Drive = Drive::open(tmp_dir).expect("expected to open Drive successfully");

        let db_transaction = drive.grove.start_transaction();

        drive
            .create_root_tree(Some(&db_transaction))
            .expect("expected to create root tree successfully");

        let contract = setup_contract(
            &drive,
            "tests/supporting_files/contract/family/family-contract-reduced.json",
            Some(&db_transaction),
        );

        let person_document_cbor = json_document_to_cbor(
            "tests/supporting_files/contract/family/person0.json",
            Some(1),
        );

        let random_owner_id = rand::thread_rng().gen::<[u8; 32]>();

        let document = Document::from_cbor(&person_document_cbor, None, Some(&random_owner_id))
            .expect("expected to deserialize the document");

        drive
            .add_document_for_contract(
                &document,
                &person_document_cbor,
                &contract,
                "person",
                None,
                false,
                0f64,
                Some(&db_transaction),
            )
            .expect("expected to insert a document successfully");

        let person_document_cbor = json_document_to_cbor(
            "tests/supporting_files/contract/family/person2-no-middle-name.json",
            Some(1),
        );

        let random_owner_id = rand::thread_rng().gen::<[u8; 32]>();

        let document = Document::from_cbor(&person_document_cbor, None, Some(&random_owner_id))
            .expect("expected to deserialize the document");

        drive
            .add_document_for_contract(
                &document,
                &person_document_cbor,
                &contract,
                "person",
                None,
                false,
                0f64,
                Some(&db_transaction),
            )
            .expect("expected to insert a document successfully");

        drive
            .grove
            .commit_transaction(db_transaction)
            .expect("unable to commit transaction");

        let sql_string =
            "select * from person where firstName > 'A' order by firstName asc limit 5";
        let query = DriveQuery::from_sql_expr(sql_string, &contract).expect("should build query");

        let (results_no_transaction, _) = query
            .execute_no_proof(&drive.grove, None)
            .expect("expected to execute query");

        assert_eq!(results_no_transaction.len(), 2);

        let document_id = bs58::decode("BZjYxDqLy2hvGQADqE6FAkBnQEpJSzNd3CRw1tpS6vZ7")
            .into_vec()
            .expect("this should decode");

        let db_transaction = drive.grove.start_transaction();

        drive
            .delete_document_for_contract(
                &document_id,
                &contract,
                "person",
                Some(&random_owner_id),
                Some(&db_transaction),
            )
            .expect("expected to be able to delete the document");

        drive
            .grove
            .commit_transaction(db_transaction)
            .expect("unable to commit transaction");

        // Let's try adding the document back after it was deleted

        let db_transaction = drive.grove.start_transaction();

        let document = Document::from_cbor(&person_document_cbor, None, Some(&random_owner_id))
            .expect("expected to deserialize the document");

        drive
            .add_document_for_contract(
                &document,
                &person_document_cbor,
                &contract,
                "person",
                None,
                false,
                0f64,
                Some(&db_transaction),
            )
            .expect("expected to insert a document successfully");

        drive
            .grove
            .commit_transaction(db_transaction)
            .expect("unable to commit transaction");

        // Let's try removing all documents now

        let db_transaction = drive.grove.start_transaction();

        drive
            .delete_document_for_contract(
                &document_id,
                &contract,
                "person",
                Some(&random_owner_id),
                Some(&db_transaction),
            )
            .expect("expected to be able to delete the document");

        let document_id = bs58::decode("AYjYxDqLy2hvGQADqE6FAkBnQEpJSzNd3CRw1tpS6vZ7")
            .into_vec()
            .expect("this should decode");

        drive
            .delete_document_for_contract(
                &document_id,
                &contract,
                "person",
                Some(&random_owner_id),
                Some(&db_transaction),
            )
            .expect("expected to be able to delete the document");

        drive
            .grove
            .commit_transaction(db_transaction)
            .expect("unable to commit transaction");

        let sql_string =
            "select * from person where firstName > 'A' order by firstName asc limit 5";
        let query = DriveQuery::from_sql_expr(sql_string, &contract).expect("should build query");

        let (results_no_transaction, _) = query
            .execute_no_proof(&drive.grove, None)
            .expect("expected to execute query");

        assert_eq!(results_no_transaction.len(), 0);
    }

    #[test]
    fn test_add_dashpay_many_non_conflicting_documents() {
        let (drive, dashpay_cbor) = setup_dashpay("add_no_conflict", true);

        let dashpay_cr_document_cbor_0 = json_document_to_cbor(
            "tests/supporting_files/contract/dashpay/contact-request0.json",
            Some(1),
        );

        let dashpay_cr_document_cbor_1 = json_document_to_cbor(
            "tests/supporting_files/contract/dashpay/contact-request1.json",
            Some(1),
        );

        let dashpay_cr_document_cbor_2 = json_document_to_cbor(
            "tests/supporting_files/contract/dashpay/contact-request2.json",
            Some(1),
        );

        let random_owner_id = rand::thread_rng().gen::<[u8; 32]>();
        drive
            .add_document_for_contract_cbor(
                &dashpay_cr_document_cbor_0,
                &dashpay_cbor,
                "contactRequest",
                Some(&random_owner_id),
                false,
                0f64,
                None,
            )
            .expect("expected to insert a document successfully");
        drive
            .add_document_for_contract_cbor(
                &dashpay_cr_document_cbor_1,
                &dashpay_cbor,
                "contactRequest",
                Some(&random_owner_id),
                false,
                0f64,
                None,
            )
            .expect("expected to insert a document successfully");
        drive
            .add_document_for_contract_cbor(
                &dashpay_cr_document_cbor_2,
                &dashpay_cbor,
                "contactRequest",
                Some(&random_owner_id),
                false,
                0f64,
                None,
            )
            .expect("expected to insert a document successfully");
    }

    #[test]
    fn test_add_dashpay_conflicting_unique_index_documents() {
        let (drive, dashpay_cbor) = setup_dashpay("add_conflict", true);

        let dashpay_cr_document_cbor_0 = json_document_to_cbor(
            "tests/supporting_files/contract/dashpay/contact-request0.json",
            Some(1),
        );

        let dashpay_cr_document_cbor_0_dup = json_document_to_cbor(
            "tests/supporting_files/contract/dashpay/contact-request0-dup-unique-index.json",
            Some(1),
        );

        let random_owner_id = rand::thread_rng().gen::<[u8; 32]>();
        drive
            .add_document_for_contract_cbor(
                &dashpay_cr_document_cbor_0,
                &dashpay_cbor,
                "contactRequest",
                Some(&random_owner_id),
                false,
                0f64,
                None,
            )
            .expect("expected to insert a document successfully");
        drive
            .add_document_for_contract_cbor(
                &dashpay_cr_document_cbor_0_dup,
                &dashpay_cbor,
                "contactRequest",
                Some(&random_owner_id),
                false,
                0f64,
                None,
            )
            .expect_err(
                "expected not to be able to insert document with already existing unique index",
            );
    }

    #[test]
    fn test_create_and_update_document_same_transaction() {
        let tmp_dir = TempDir::new().unwrap();
        let drive: Drive = Drive::open(tmp_dir).expect("expected to open Drive successfully");

        let db_transaction = drive.grove.start_transaction();

        drive
            .create_root_tree(Some(&db_transaction))
            .expect("expected to create root tree successfully");

        let contract_cbor = hex::decode("01000000a5632469645820b0248cd9a27f86d05badf475dd9ff574d63219cd60c52e2be1e540c2fdd713336724736368656d61783468747470733a2f2f736368656d612e646173682e6f72672f6470702d302d342d302f6d6574612f646174612d636f6e7472616374676f776e6572496458204c9bf0db6ae315c85465e9ef26e6a006de9673731d08d14881945ddef1b5c5f26776657273696f6e0169646f63756d656e7473a267636f6e74616374a56474797065666f626a65637467696e646963657381a3646e616d656f6f6e7765724964546f55736572496466756e69717565f56a70726f7065727469657382a168246f776e6572496463617363a168746f557365724964636173636872657175697265648268746f557365724964697075626c69634b65796a70726f70657274696573a268746f557365724964a56474797065656172726179686d61784974656d731820686d696e4974656d73182069627974654172726179f570636f6e74656e744d656469615479706578216170706c69636174696f6e2f782e646173682e6470702e6964656e746966696572697075626c69634b6579a36474797065656172726179686d61784974656d73182169627974654172726179f5746164646974696f6e616c50726f70657274696573f46770726f66696c65a56474797065666f626a65637467696e646963657381a3646e616d65676f776e6572496466756e69717565f56a70726f7065727469657381a168246f776e6572496463617363687265717569726564826961766174617255726c6561626f75746a70726f70657274696573a26561626f7574a2647479706566737472696e67696d61784c656e67746818ff6961766174617255726ca3647479706566737472696e6766666f726d61746375726c696d61784c656e67746818ff746164646974696f6e616c50726f70657274696573f4").unwrap();

        drive
            .apply_contract(contract_cbor.clone(), 0f64, Some(&db_transaction))
            .expect("expected to apply contract successfully");

        // Create Alice profile

        let alice_profile_cbor = hex::decode("01000000a763246964582035edfec54aea574df968990abb47b39c206abe5c43a6157885f62958a1f1230c6524747970656770726f66696c656561626f75746a4920616d20416c69636568246f776e65724964582041d52f93f6f7c5af79ce994381c90df73cce2863d3850b9c05ef586ff0fe795f69247265766973696f6e016961766174617255726c7819687474703a2f2f746573742e636f6d2f616c6963652e6a70676f2464617461436f6e747261637449645820b0248cd9a27f86d05badf475dd9ff574d63219cd60c52e2be1e540c2fdd71333").unwrap();

        drive
            .add_document_for_contract_cbor(
                alice_profile_cbor.as_slice(),
                contract_cbor.as_slice(),
                "profile",
                None,
                true,
                0f64,
                Some(&db_transaction),
            )
            .expect("should create alice profile");

        // Update Alice profile

        let updated_alice_profile_cbor = hex::decode("01000000a763246964582035edfec54aea574df968990abb47b39c206abe5c43a6157885f62958a1f1230c6524747970656770726f66696c656561626f75746a4920616d20416c69636568246f776e65724964582041d52f93f6f7c5af79ce994381c90df73cce2863d3850b9c05ef586ff0fe795f69247265766973696f6e026961766174617255726c781a687474703a2f2f746573742e636f6d2f616c696365322e6a70676f2464617461436f6e747261637449645820b0248cd9a27f86d05badf475dd9ff574d63219cd60c52e2be1e540c2fdd71333").unwrap();

        drive
            .update_document_for_contract_cbor(
                updated_alice_profile_cbor.as_slice(),
                contract_cbor.as_slice(),
                "profile",
                None,
                0f64,
                Some(&db_transaction),
            )
            .expect("should update alice profile");
    }

    #[test]
    fn test_create_and_update_document_no_transactions() {
        let tmp_dir = TempDir::new().unwrap();
        let drive: Drive = Drive::open(tmp_dir).expect("expected to open Drive successfully");

        drive
            .create_root_tree(None)
            .expect("expected to create root tree successfully");

        let contract_cbor = hex::decode("01000000a5632469645820b0248cd9a27f86d05badf475dd9ff574d63219cd60c52e2be1e540c2fdd713336724736368656d61783468747470733a2f2f736368656d612e646173682e6f72672f6470702d302d342d302f6d6574612f646174612d636f6e7472616374676f776e6572496458204c9bf0db6ae315c85465e9ef26e6a006de9673731d08d14881945ddef1b5c5f26776657273696f6e0169646f63756d656e7473a267636f6e74616374a56474797065666f626a65637467696e646963657381a3646e616d656f6f6e7765724964546f55736572496466756e69717565f56a70726f7065727469657382a168246f776e6572496463617363a168746f557365724964636173636872657175697265648268746f557365724964697075626c69634b65796a70726f70657274696573a268746f557365724964a56474797065656172726179686d61784974656d731820686d696e4974656d73182069627974654172726179f570636f6e74656e744d656469615479706578216170706c69636174696f6e2f782e646173682e6470702e6964656e746966696572697075626c69634b6579a36474797065656172726179686d61784974656d73182169627974654172726179f5746164646974696f6e616c50726f70657274696573f46770726f66696c65a56474797065666f626a65637467696e646963657381a3646e616d65676f776e6572496466756e69717565f56a70726f7065727469657381a168246f776e6572496463617363687265717569726564826961766174617255726c6561626f75746a70726f70657274696573a26561626f7574a2647479706566737472696e67696d61784c656e67746818ff6961766174617255726ca3647479706566737472696e6766666f726d61746375726c696d61784c656e67746818ff746164646974696f6e616c50726f70657274696573f4").unwrap();

        let contract =
            Contract::from_cbor(contract_cbor.as_slice()).expect("expected to create contract");
        drive
            .apply_contract(contract_cbor.clone(), 0f64, None)
            .expect("expected to apply contract successfully");

        // Create Alice profile

        let alice_profile_cbor = hex::decode("01000000a763246964582035edfec54aea574df968990abb47b39c206abe5c43a6157885f62958a1f1230c6524747970656770726f66696c656561626f75746a4920616d20416c69636568246f776e65724964582041d52f93f6f7c5af79ce994381c90df73cce2863d3850b9c05ef586ff0fe795f69247265766973696f6e016961766174617255726c7819687474703a2f2f746573742e636f6d2f616c6963652e6a70676f2464617461436f6e747261637449645820b0248cd9a27f86d05badf475dd9ff574d63219cd60c52e2be1e540c2fdd71333").unwrap();

        let alice_profile = Document::from_cbor(alice_profile_cbor.as_slice(), None, None)
            .expect("expected to get a document");
        drive
            .add_document_for_contract(
                &alice_profile,
                alice_profile_cbor.as_slice(),
                &contract,
                "profile",
                None,
                true,
                0f64,
                None,
            )
            .expect("should create alice profile");

        let sql_string = "select * from profile";
        let query = DriveQuery::from_sql_expr(sql_string, &contract).expect("should build query");

        let (results_no_transaction, _) = query
            .execute_no_proof(&drive.grove, None)
            .expect("expected to execute query");

        assert_eq!(results_no_transaction.len(), 1);

        // Update Alice profile

        let updated_alice_profile_cbor = hex::decode("01000000a763246964582035edfec54aea574df968990abb47b39c206abe5c43a6157885f62958a1f1230c6524747970656770726f66696c656561626f75746a4920616d20416c69636568246f776e65724964582041d52f93f6f7c5af79ce994381c90df73cce2863d3850b9c05ef586ff0fe795f69247265766973696f6e026961766174617255726c781a687474703a2f2f746573742e636f6d2f616c696365322e6a70676f2464617461436f6e747261637449645820b0248cd9a27f86d05badf475dd9ff574d63219cd60c52e2be1e540c2fdd71333").unwrap();

        drive
            .update_document_for_contract_cbor(
                updated_alice_profile_cbor.as_slice(),
                contract_cbor.as_slice(),
                "profile",
                None,
                0f64,
                None,
            )
            .expect("should update alice profile");

        let (results_no_transaction, _) = query
            .execute_no_proof(&drive.grove, None)
            .expect("expected to execute query");

        assert_eq!(results_no_transaction.len(), 1);
    }

    #[test]
    fn test_create_and_update_document_in_different_transactions() {
        let tmp_dir = TempDir::new().unwrap();
        let drive: Drive = Drive::open(tmp_dir).expect("expected to open Drive successfully");

        let db_transaction = drive.grove.start_transaction();

        drive
            .create_root_tree(Some(&db_transaction))
            .expect("expected to create root tree successfully");

        let contract_cbor = hex::decode("01000000a5632469645820b0248cd9a27f86d05badf475dd9ff574d63219cd60c52e2be1e540c2fdd713336724736368656d61783468747470733a2f2f736368656d612e646173682e6f72672f6470702d302d342d302f6d6574612f646174612d636f6e7472616374676f776e6572496458204c9bf0db6ae315c85465e9ef26e6a006de9673731d08d14881945ddef1b5c5f26776657273696f6e0169646f63756d656e7473a267636f6e74616374a56474797065666f626a65637467696e646963657381a3646e616d656f6f6e7765724964546f55736572496466756e69717565f56a70726f7065727469657382a168246f776e6572496463617363a168746f557365724964636173636872657175697265648268746f557365724964697075626c69634b65796a70726f70657274696573a268746f557365724964a56474797065656172726179686d61784974656d731820686d696e4974656d73182069627974654172726179f570636f6e74656e744d656469615479706578216170706c69636174696f6e2f782e646173682e6470702e6964656e746966696572697075626c69634b6579a36474797065656172726179686d61784974656d73182169627974654172726179f5746164646974696f6e616c50726f70657274696573f46770726f66696c65a56474797065666f626a65637467696e646963657381a3646e616d65676f776e6572496466756e69717565f56a70726f7065727469657381a168246f776e6572496463617363687265717569726564826961766174617255726c6561626f75746a70726f70657274696573a26561626f7574a2647479706566737472696e67696d61784c656e67746818ff6961766174617255726ca3647479706566737472696e6766666f726d61746375726c696d61784c656e67746818ff746164646974696f6e616c50726f70657274696573f4").unwrap();

        let contract =
            Contract::from_cbor(contract_cbor.as_slice()).expect("expected to create contract");
        drive
            .apply_contract(contract_cbor.clone(), 0f64, Some(&db_transaction))
            .expect("expected to apply contract successfully");

        // Create Alice profile

        let alice_profile_cbor = hex::decode("01000000a763246964582035edfec54aea574df968990abb47b39c206abe5c43a6157885f62958a1f1230c6524747970656770726f66696c656561626f75746a4920616d20416c69636568246f776e65724964582041d52f93f6f7c5af79ce994381c90df73cce2863d3850b9c05ef586ff0fe795f69247265766973696f6e016961766174617255726c7819687474703a2f2f746573742e636f6d2f616c6963652e6a70676f2464617461436f6e747261637449645820b0248cd9a27f86d05badf475dd9ff574d63219cd60c52e2be1e540c2fdd71333").unwrap();

        let alice_profile = Document::from_cbor(alice_profile_cbor.as_slice(), None, None)
            .expect("expected to get a document");
        drive
            .add_document_for_contract(
                &alice_profile,
                alice_profile_cbor.as_slice(),
                &contract,
                "profile",
                None,
                true,
                0f64,
                Some(&db_transaction),
            )
            .expect("should create alice profile");

        drive
            .grove
            .commit_transaction(db_transaction)
            .expect("should commit transaction");

        let sql_string = "select * from profile";
        let query = DriveQuery::from_sql_expr(sql_string, &contract).expect("should build query");

        let (results_no_transaction, _) = query
            .execute_no_proof(&drive.grove, None)
            .expect("expected to execute query");

        assert_eq!(results_no_transaction.len(), 1);

        let db_transaction = drive.grove.start_transaction();

        let (results_on_transaction, _) = query
            .execute_no_proof(&drive.grove, Some(&db_transaction))
            .expect("expected to execute query");

        assert_eq!(results_on_transaction.len(), 1);

        // Update Alice profile

        let updated_alice_profile_cbor = hex::decode("01000000a763246964582035edfec54aea574df968990abb47b39c206abe5c43a6157885f62958a1f1230c6524747970656770726f66696c656561626f75746a4920616d20416c69636568246f776e65724964582041d52f93f6f7c5af79ce994381c90df73cce2863d3850b9c05ef586ff0fe795f69247265766973696f6e026961766174617255726c781a687474703a2f2f746573742e636f6d2f616c696365322e6a70676f2464617461436f6e747261637449645820b0248cd9a27f86d05badf475dd9ff574d63219cd60c52e2be1e540c2fdd71333").unwrap();

        drive
            .update_document_for_contract_cbor(
                updated_alice_profile_cbor.as_slice(),
                contract_cbor.as_slice(),
                "profile",
                None,
                0f64,
                Some(&db_transaction),
            )
            .expect("should update alice profile");

        let (results_on_transaction, _) = query
            .execute_no_proof(&drive.grove, Some(&db_transaction))
            .expect("expected to execute query");

        assert_eq!(results_on_transaction.len(), 1);

        drive
            .grove
            .commit_transaction(db_transaction)
            .expect("should commit transaction");
    }

    #[test]
    fn test_create_and_update_document_in_different_transactions_with_delete_rollback() {
        let tmp_dir = TempDir::new().unwrap();
        let drive: Drive = Drive::open(tmp_dir).expect("expected to open Drive successfully");

        let db_transaction = drive.grove.start_transaction();

        drive
            .create_root_tree(Some(&db_transaction))
            .expect("expected to create root tree successfully");

        let contract_cbor = hex::decode("01000000a5632469645820b0248cd9a27f86d05badf475dd9ff574d63219cd60c52e2be1e540c2fdd713336724736368656d61783468747470733a2f2f736368656d612e646173682e6f72672f6470702d302d342d302f6d6574612f646174612d636f6e7472616374676f776e6572496458204c9bf0db6ae315c85465e9ef26e6a006de9673731d08d14881945ddef1b5c5f26776657273696f6e0169646f63756d656e7473a267636f6e74616374a56474797065666f626a65637467696e646963657381a3646e616d656f6f6e7765724964546f55736572496466756e69717565f56a70726f7065727469657382a168246f776e6572496463617363a168746f557365724964636173636872657175697265648268746f557365724964697075626c69634b65796a70726f70657274696573a268746f557365724964a56474797065656172726179686d61784974656d731820686d696e4974656d73182069627974654172726179f570636f6e74656e744d656469615479706578216170706c69636174696f6e2f782e646173682e6470702e6964656e746966696572697075626c69634b6579a36474797065656172726179686d61784974656d73182169627974654172726179f5746164646974696f6e616c50726f70657274696573f46770726f66696c65a56474797065666f626a65637467696e646963657381a3646e616d65676f776e6572496466756e69717565f56a70726f7065727469657381a168246f776e6572496463617363687265717569726564826961766174617255726c6561626f75746a70726f70657274696573a26561626f7574a2647479706566737472696e67696d61784c656e67746818ff6961766174617255726ca3647479706566737472696e6766666f726d61746375726c696d61784c656e67746818ff746164646974696f6e616c50726f70657274696573f4").unwrap();

        let contract =
            Contract::from_cbor(contract_cbor.as_slice()).expect("expected to create contract");
        drive
            .apply_contract(contract_cbor.clone(), 0f64, Some(&db_transaction))
            .expect("expected to apply contract successfully");

        // Create Alice profile

        let alice_profile_cbor = hex::decode("01000000a763246964582035edfec54aea574df968990abb47b39c206abe5c43a6157885f62958a1f1230c6524747970656770726f66696c656561626f75746a4920616d20416c69636568246f776e65724964582041d52f93f6f7c5af79ce994381c90df73cce2863d3850b9c05ef586ff0fe795f69247265766973696f6e016961766174617255726c7819687474703a2f2f746573742e636f6d2f616c6963652e6a70676f2464617461436f6e747261637449645820b0248cd9a27f86d05badf475dd9ff574d63219cd60c52e2be1e540c2fdd71333").unwrap();

        let alice_profile = Document::from_cbor(alice_profile_cbor.as_slice(), None, None)
            .expect("expected to get a document");
        drive
            .add_document_for_contract(
                &alice_profile,
                alice_profile_cbor.as_slice(),
                &contract,
                "profile",
                None,
                true,
                0f64,
                Some(&db_transaction),
            )
            .expect("should create alice profile");

        drive
            .grove
            .commit_transaction(db_transaction)
            .expect("should commit transaction");

        let sql_string = "select * from profile";
        let query = DriveQuery::from_sql_expr(sql_string, &contract).expect("should build query");

        let (results_no_transaction, _) = query
            .execute_no_proof(&drive.grove, None)
            .expect("expected to execute query");

        assert_eq!(results_no_transaction.len(), 1);

        let db_transaction = drive.grove.start_transaction();

        let (results_on_transaction, _) = query
            .execute_no_proof(&drive.grove, Some(&db_transaction))
            .expect("expected to execute query");

        assert_eq!(results_on_transaction.len(), 1);

        drive
            .delete_document_for_contract(
                &alice_profile.id,
                &contract,
                "profile",
                None,
                Some(&db_transaction),
            )
            .expect("expected to delete document");

        let (results_on_transaction, _) = query
            .execute_no_proof(&drive.grove, Some(&db_transaction))
            .expect("expected to execute query");

        assert_eq!(results_on_transaction.len(), 0);

        drive
            .grove
            .rollback_transaction(&db_transaction)
            .expect("expected to rollback transaction");

        let (results_on_transaction, _) = query
            .execute_no_proof(&drive.grove, Some(&db_transaction))
            .expect("expected to execute query");

        assert_eq!(results_on_transaction.len(), 1);

        // Update Alice profile

        let updated_alice_profile_cbor = hex::decode("01000000a763246964582035edfec54aea574df968990abb47b39c206abe5c43a6157885f62958a1f1230c6524747970656770726f66696c656561626f75746a4920616d20416c69636568246f776e65724964582041d52f93f6f7c5af79ce994381c90df73cce2863d3850b9c05ef586ff0fe795f69247265766973696f6e026961766174617255726c781a687474703a2f2f746573742e636f6d2f616c696365322e6a70676f2464617461436f6e747261637449645820b0248cd9a27f86d05badf475dd9ff574d63219cd60c52e2be1e540c2fdd71333").unwrap();

        drive
            .update_document_for_contract_cbor(
                updated_alice_profile_cbor.as_slice(),
                contract_cbor.as_slice(),
                "profile",
                None,
                0f64,
                Some(&db_transaction),
            )
            .expect("should update alice profile");
    }

    #[test]
    fn test_create_two_documents_with_the_same_index_in_different_transactions() {
        let tmp_dir = TempDir::new().unwrap();
        let drive: Drive = Drive::open(tmp_dir).expect("expected to open Drive successfully");

        let db_transaction = drive.grove.start_transaction();

        drive
            .create_root_tree(Some(&db_transaction))
            .expect("expected to create root tree successfully");

        let contract_cbor = hex::decode("01000000a5632469645820e668c659af66aee1e72c186dde7b5b7e0a1d712a09c40d5721f622bf53c531556724736368656d61783468747470733a2f2f736368656d612e646173682e6f72672f6470702d302d342d302f6d6574612f646174612d636f6e7472616374676f776e6572496458203012c19b98ec0033addb36cd64b7f510670f2a351a4304b5f6994144286efdac6776657273696f6e0169646f63756d656e7473a266646f6d61696ea66474797065666f626a65637467696e646963657383a3646e616d6572706172656e744e616d65416e644c6162656c66756e69717565f56a70726f7065727469657382a1781a6e6f726d616c697a6564506172656e74446f6d61696e4e616d6563617363a16f6e6f726d616c697a65644c6162656c63617363a3646e616d656e646173684964656e74697479496466756e69717565f56a70726f7065727469657381a1781c7265636f7264732e64617368556e697175654964656e74697479496463617363a2646e616d656964617368416c6961736a70726f7065727469657381a1781b7265636f7264732e64617368416c6961734964656e746974794964636173636824636f6d6d656e74790137496e206f7264657220746f207265676973746572206120646f6d61696e20796f75206e65656420746f206372656174652061207072656f726465722e20546865207072656f726465722073746570206973206e656564656420746f2070726576656e74206d616e2d696e2d7468652d6d6964646c652061747461636b732e206e6f726d616c697a65644c6162656c202b20272e27202b206e6f726d616c697a6564506172656e74446f6d61696e206d757374206e6f74206265206c6f6e676572207468616e20323533206368617273206c656e67746820617320646566696e65642062792052464320313033352e20446f6d61696e20646f63756d656e74732061726520696d6d757461626c653a206d6f64696669636174696f6e20616e642064656c6574696f6e20617265207265737472696374656468726571756972656486656c6162656c6f6e6f726d616c697a65644c6162656c781a6e6f726d616c697a6564506172656e74446f6d61696e4e616d656c7072656f7264657253616c74677265636f7264736e737562646f6d61696e52756c65736a70726f70657274696573a6656c6162656ca5647479706566737472696e67677061747465726e782a5e5b612d7a412d5a302d395d5b612d7a412d5a302d392d5d7b302c36317d5b612d7a412d5a302d395d24696d61784c656e677468183f696d696e4c656e677468036b6465736372697074696f6e7819446f6d61696e206c6162656c2e20652e672e2027426f62272e677265636f726473a66474797065666f626a6563746824636f6d6d656e747890436f6e73747261696e742077697468206d617820616e64206d696e2070726f7065727469657320656e737572652074686174206f6e6c79206f6e65206964656e74697479207265636f72642069732075736564202d206569746865722061206064617368556e697175654964656e74697479496460206f722061206064617368416c6961734964656e746974794964606a70726f70657274696573a27364617368416c6961734964656e746974794964a764747970656561727261796824636f6d6d656e7478234d75737420626520657175616c20746f2074686520646f63756d656e74206f776e6572686d61784974656d731820686d696e4974656d73182069627974654172726179f56b6465736372697074696f6e783d4964656e7469747920494420746f206265207573656420746f2063726561746520616c696173206e616d657320666f7220746865204964656e7469747970636f6e74656e744d656469615479706578216170706c69636174696f6e2f782e646173682e6470702e6964656e7469666965727464617368556e697175654964656e746974794964a764747970656561727261796824636f6d6d656e7478234d75737420626520657175616c20746f2074686520646f63756d656e74206f776e6572686d61784974656d731820686d696e4974656d73182069627974654172726179f56b6465736372697074696f6e783e4964656e7469747920494420746f206265207573656420746f2063726561746520746865207072696d617279206e616d6520746865204964656e7469747970636f6e74656e744d656469615479706578216170706c69636174696f6e2f782e646173682e6470702e6964656e7469666965726d6d617850726f70657274696573016d6d696e50726f7065727469657301746164646974696f6e616c50726f70657274696573f46c7072656f7264657253616c74a56474797065656172726179686d61784974656d731820686d696e4974656d73182069627974654172726179f56b6465736372697074696f6e782253616c74207573656420696e20746865207072656f7264657220646f63756d656e746e737562646f6d61696e52756c6573a56474797065666f626a656374687265717569726564816f616c6c6f77537562646f6d61696e736a70726f70657274696573a16f616c6c6f77537562646f6d61696e73a3647479706567626f6f6c65616e6824636f6d6d656e74784f4f6e6c792074686520646f6d61696e206f776e657220697320616c6c6f77656420746f2063726561746520737562646f6d61696e7320666f72206e6f6e20746f702d6c6576656c20646f6d61696e736b6465736372697074696f6e785b54686973206f7074696f6e20646566696e65732077686f2063616e2063726561746520737562646f6d61696e733a2074727565202d20616e796f6e653b2066616c7365202d206f6e6c792074686520646f6d61696e206f776e65726b6465736372697074696f6e7842537562646f6d61696e2072756c657320616c6c6f7720646f6d61696e206f776e65727320746f20646566696e652072756c657320666f7220737562646f6d61696e73746164646974696f6e616c50726f70657274696573f46f6e6f726d616c697a65644c6162656ca5647479706566737472696e67677061747465726e78215e5b612d7a302d395d5b612d7a302d392d5d7b302c36317d5b612d7a302d395d246824636f6d6d656e7478694d75737420626520657175616c20746f20746865206c6162656c20696e206c6f776572636173652e20546869732070726f70657274792077696c6c20626520646570726563617465642064756520746f206361736520696e73656e73697469766520696e6469636573696d61784c656e677468183f6b6465736372697074696f6e7850446f6d61696e206c6162656c20696e206c6f7765726361736520666f7220636173652d696e73656e73697469766520756e697175656e6573732076616c69646174696f6e2e20652e672e2027626f6227781a6e6f726d616c697a6564506172656e74446f6d61696e4e616d65a6647479706566737472696e67677061747465726e78285e247c5e5b5b612d7a302d395d5b612d7a302d392d5c2e5d7b302c3138387d5b612d7a302d395d246824636f6d6d656e74788c4d7573742065697468657220626520657175616c20746f20616e206578697374696e6720646f6d61696e206f7220656d70747920746f20637265617465206120746f70206c6576656c20646f6d61696e2e204f6e6c7920746865206461746120636f6e7472616374206f776e65722063616e2063726561746520746f70206c6576656c20646f6d61696e732e696d61784c656e67746818be696d696e4c656e677468006b6465736372697074696f6e785e412066756c6c20706172656e7420646f6d61696e206e616d6520696e206c6f7765726361736520666f7220636173652d696e73656e73697469766520756e697175656e6573732076616c69646174696f6e2e20652e672e20276461736827746164646974696f6e616c50726f70657274696573f4687072656f72646572a66474797065666f626a65637467696e646963657381a3646e616d656a73616c7465644861736866756e69717565f56a70726f7065727469657381a17073616c746564446f6d61696e48617368636173636824636f6d6d656e74784a5072656f7264657220646f63756d656e74732061726520696d6d757461626c653a206d6f64696669636174696f6e20616e642064656c6574696f6e206172652072657374726963746564687265717569726564817073616c746564446f6d61696e486173686a70726f70657274696573a17073616c746564446f6d61696e48617368a56474797065656172726179686d61784974656d731820686d696e4974656d73182069627974654172726179f56b6465736372697074696f6e7859446f75626c65207368612d323536206f662074686520636f6e636174656e6174696f6e206f66206120333220627974652072616e646f6d2073616c7420616e642061206e6f726d616c697a656420646f6d61696e206e616d65746164646974696f6e616c50726f70657274696573f4").unwrap();

        drive
            .apply_contract(contract_cbor.clone(), 0f64, Some(&db_transaction))
            .expect("expected to apply contract successfully");

        // Create dash TLD

        let dash_tld_cbor = hex::decode("01000000ac632469645820d7f2c53f46a917ab6e5b39a2d7bc260b649289453744d1e0d4f26a8d8eff37cf65247479706566646f6d61696e656c6162656c6464617368677265636f726473a17364617368416c6961734964656e74697479496458203012c19b98ec0033addb36cd64b7f510670f2a351a4304b5f6994144286efdac68246f776e6572496458203012c19b98ec0033addb36cd64b7f510670f2a351a4304b5f6994144286efdac69247265766973696f6e016a246372656174656441741b0000017f07c861586c7072656f7264657253616c745820e0b508c5a36825a206693a1f414aa13edbecf43c41e3c799ea9e737b4f9aa2266e737562646f6d61696e52756c6573a16f616c6c6f77537562646f6d61696e73f56f2464617461436f6e747261637449645820e668c659af66aee1e72c186dde7b5b7e0a1d712a09c40d5721f622bf53c531556f6e6f726d616c697a65644c6162656c6464617368781a6e6f726d616c697a6564506172656e74446f6d61696e4e616d6560").unwrap();

        drive
            .add_document_for_contract_cbor(
                dash_tld_cbor.as_slice(),
                contract_cbor.as_slice(),
                "domain",
                None,
                true,
                0f64,
                Some(&db_transaction),
            )
            .expect("should create dash tld");

        drive
            .grove
            .commit_transaction(db_transaction)
            .expect("should commit transaction");

        let db_transaction = drive.grove.start_transaction();

        // add random TLD

        let random_tld_cbor = hex::decode("01000000ab632469645820655c9b5606f4ad53daea90de9c540aad656ed5fbe5fb14b40700f6f56dc793ac65247479706566646f6d61696e656c6162656c746433653966343532373963343865306261363561677265636f726473a17364617368416c6961734964656e74697479496458203012c19b98ec0033addb36cd64b7f510670f2a351a4304b5f6994144286efdac68246f776e6572496458203012c19b98ec0033addb36cd64b7f510670f2a351a4304b5f6994144286efdac69247265766973696f6e016c7072656f7264657253616c745820219353a923a29cd02c521b141f326ac0d12c362a84f1979a5de89b8dba12891b6e737562646f6d61696e52756c6573a16f616c6c6f77537562646f6d61696e73f56f2464617461436f6e747261637449645820e668c659af66aee1e72c186dde7b5b7e0a1d712a09c40d5721f622bf53c531556f6e6f726d616c697a65644c6162656c746433653966343532373963343865306261363561781a6e6f726d616c697a6564506172656e74446f6d61696e4e616d6560").unwrap();

        drive
            .add_document_for_contract_cbor(
                random_tld_cbor.as_slice(),
                contract_cbor.as_slice(),
                "domain",
                None,
                true,
                0f64,
                Some(&db_transaction),
            )
            .expect("should add random tld");
    }

    #[test]
    fn test_create_and_update_contract() {
        let tmp_dir = TempDir::new().unwrap();
        let drive: Drive = Drive::open(tmp_dir).expect("expected to open Drive successfully");

        drive
            .create_root_tree(None)
            .expect("expected to create root tree successfully");

        let initial_contract_cbor = hex::decode("01000000a66324696458209c2b800c5ea525d032a9fda4dda22a896f1e763af5f0e15ae7f93882b7439d77652464656673a1686c6173744e616d65a1647479706566737472696e676724736368656d61783468747470733a2f2f736368656d612e646173682e6f72672f6470702d302d342d302f6d6574612f646174612d636f6e7472616374676f776e657249645820636d3188dfffe62efb10e20347ec6c41b3e49fa31cb757ef4bad6cd8f1c7f4b66776657273696f6e0169646f63756d656e7473a76b756e697175654461746573a56474797065666f626a65637467696e646963657382a3646e616d6566696e6465783166756e69717565f56a70726f7065727469657382a16a2463726561746564417463617363a16a2475706461746564417463617363a2646e616d6566696e646578326a70726f7065727469657381a16a2475706461746564417463617363687265717569726564836966697273744e616d656a246372656174656441746a247570646174656441746a70726f70657274696573a2686c6173744e616d65a1647479706566737472696e676966697273744e616d65a1647479706566737472696e67746164646974696f6e616c50726f70657274696573f46c6e696365446f63756d656e74a46474797065666f626a656374687265717569726564816a246372656174656441746a70726f70657274696573a1646e616d65a1647479706566737472696e67746164646974696f6e616c50726f70657274696573f46e6e6f54696d65446f63756d656e74a36474797065666f626a6563746a70726f70657274696573a1646e616d65a1647479706566737472696e67746164646974696f6e616c50726f70657274696573f46e707265747479446f63756d656e74a46474797065666f626a65637468726571756972656482686c6173744e616d656a247570646174656441746a70726f70657274696573a1686c6173744e616d65a1642472656670232f24646566732f6c6173744e616d65746164646974696f6e616c50726f70657274696573f46e7769746842797465417272617973a56474797065666f626a65637467696e646963657381a2646e616d6566696e646578316a70726f7065727469657381a16e6279746541727261794669656c6463617363687265717569726564816e6279746541727261794669656c646a70726f70657274696573a26e6279746541727261794669656c64a36474797065656172726179686d61784974656d731069627974654172726179f56f6964656e7469666965724669656c64a56474797065656172726179686d61784974656d731820686d696e4974656d73182069627974654172726179f570636f6e74656e744d656469615479706578216170706c69636174696f6e2f782e646173682e6470702e6964656e746966696572746164646974696f6e616c50726f70657274696573f46f696e6465786564446f63756d656e74a56474797065666f626a65637467696e646963657386a3646e616d6566696e6465783166756e69717565f56a70726f7065727469657382a168246f776e6572496463617363a16966697273744e616d656464657363a3646e616d6566696e6465783266756e69717565f56a70726f7065727469657382a168246f776e6572496463617363a1686c6173744e616d656464657363a2646e616d6566696e646578336a70726f7065727469657381a1686c6173744e616d6563617363a2646e616d6566696e646578346a70726f7065727469657382a16a2463726561746564417463617363a16a2475706461746564417463617363a2646e616d6566696e646578356a70726f7065727469657381a16a2475706461746564417463617363a2646e616d6566696e646578366a70726f7065727469657381a16a2463726561746564417463617363687265717569726564846966697273744e616d656a246372656174656441746a24757064617465644174686c6173744e616d656a70726f70657274696573a2686c6173744e616d65a2647479706566737472696e67696d61784c656e6774681901006966697273744e616d65a2647479706566737472696e67696d61784c656e677468190100746164646974696f6e616c50726f70657274696573f4781d6f7074696f6e616c556e69717565496e6465786564446f63756d656e74a56474797065666f626a65637467696e646963657383a3646e616d6566696e6465783166756e69717565f56a70726f7065727469657381a16966697273744e616d656464657363a3646e616d6566696e6465783266756e69717565f56a70726f7065727469657383a168246f776e6572496463617363a16966697273744e616d6563617363a1686c6173744e616d6563617363a3646e616d6566696e6465783366756e69717565f56a70726f7065727469657382a167636f756e74727963617363a1646369747963617363687265717569726564826966697273744e616d65686c6173744e616d656a70726f70657274696573a46463697479a2647479706566737472696e67696d61784c656e67746819010067636f756e747279a2647479706566737472696e67696d61784c656e677468190100686c6173744e616d65a2647479706566737472696e67696d61784c656e6774681901006966697273744e616d65a2647479706566737472696e67696d61784c656e677468190100746164646974696f6e616c50726f70657274696573f4").unwrap();

        drive
            .apply_contract(initial_contract_cbor, 0f64, None)
            .expect("expected to apply contract successfully");

        let updated_contract_cbor = hex::decode("01000000a66324696458209c2b800c5ea525d032a9fda4dda22a896f1e763af5f0e15ae7f93882b7439d77652464656673a1686c6173744e616d65a1647479706566737472696e676724736368656d61783468747470733a2f2f736368656d612e646173682e6f72672f6470702d302d342d302f6d6574612f646174612d636f6e7472616374676f776e657249645820636d3188dfffe62efb10e20347ec6c41b3e49fa31cb757ef4bad6cd8f1c7f4b66776657273696f6e0269646f63756d656e7473a86b756e697175654461746573a56474797065666f626a65637467696e646963657382a3646e616d6566696e6465783166756e69717565f56a70726f7065727469657382a16a2463726561746564417463617363a16a2475706461746564417463617363a2646e616d6566696e646578326a70726f7065727469657381a16a2475706461746564417463617363687265717569726564836966697273744e616d656a246372656174656441746a247570646174656441746a70726f70657274696573a2686c6173744e616d65a1647479706566737472696e676966697273744e616d65a1647479706566737472696e67746164646974696f6e616c50726f70657274696573f46c6e696365446f63756d656e74a46474797065666f626a656374687265717569726564816a246372656174656441746a70726f70657274696573a1646e616d65a1647479706566737472696e67746164646974696f6e616c50726f70657274696573f46e6e6f54696d65446f63756d656e74a36474797065666f626a6563746a70726f70657274696573a1646e616d65a1647479706566737472696e67746164646974696f6e616c50726f70657274696573f46e707265747479446f63756d656e74a46474797065666f626a65637468726571756972656482686c6173744e616d656a247570646174656441746a70726f70657274696573a1686c6173744e616d65a1642472656670232f24646566732f6c6173744e616d65746164646974696f6e616c50726f70657274696573f46e7769746842797465417272617973a56474797065666f626a65637467696e646963657381a2646e616d6566696e646578316a70726f7065727469657381a16e6279746541727261794669656c6463617363687265717569726564816e6279746541727261794669656c646a70726f70657274696573a26e6279746541727261794669656c64a36474797065656172726179686d61784974656d731069627974654172726179f56f6964656e7469666965724669656c64a56474797065656172726179686d61784974656d731820686d696e4974656d73182069627974654172726179f570636f6e74656e744d656469615479706578216170706c69636174696f6e2f782e646173682e6470702e6964656e746966696572746164646974696f6e616c50726f70657274696573f46f696e6465786564446f63756d656e74a56474797065666f626a65637467696e646963657386a3646e616d6566696e6465783166756e69717565f56a70726f7065727469657382a168246f776e6572496463617363a16966697273744e616d656464657363a3646e616d6566696e6465783266756e69717565f56a70726f7065727469657382a168246f776e6572496463617363a1686c6173744e616d656464657363a2646e616d6566696e646578336a70726f7065727469657381a1686c6173744e616d6563617363a2646e616d6566696e646578346a70726f7065727469657382a16a2463726561746564417463617363a16a2475706461746564417463617363a2646e616d6566696e646578356a70726f7065727469657381a16a2475706461746564417463617363a2646e616d6566696e646578366a70726f7065727469657381a16a2463726561746564417463617363687265717569726564846966697273744e616d656a246372656174656441746a24757064617465644174686c6173744e616d656a70726f70657274696573a2686c6173744e616d65a2647479706566737472696e67696d61784c656e6774681901006966697273744e616d65a2647479706566737472696e67696d61784c656e677468190100746164646974696f6e616c50726f70657274696573f4716d79417765736f6d65446f63756d656e74a56474797065666f626a65637467696e646963657382a3646e616d656966697273744e616d6566756e69717565f56a70726f7065727469657381a16966697273744e616d6563617363a3646e616d657166697273744e616d654c6173744e616d6566756e69717565f56a70726f7065727469657382a16966697273744e616d6563617363a1686c6173744e616d6563617363687265717569726564846966697273744e616d656a246372656174656441746a24757064617465644174686c6173744e616d656a70726f70657274696573a2686c6173744e616d65a2647479706566737472696e67696d61784c656e6774681901006966697273744e616d65a2647479706566737472696e67696d61784c656e677468190100746164646974696f6e616c50726f70657274696573f4781d6f7074696f6e616c556e69717565496e6465786564446f63756d656e74a56474797065666f626a65637467696e646963657383a3646e616d6566696e6465783166756e69717565f56a70726f7065727469657381a16966697273744e616d656464657363a3646e616d6566696e6465783266756e69717565f56a70726f7065727469657383a168246f776e6572496463617363a16966697273744e616d6563617363a1686c6173744e616d6563617363a3646e616d6566696e6465783366756e69717565f56a70726f7065727469657382a167636f756e74727963617363a1646369747963617363687265717569726564826966697273744e616d65686c6173744e616d656a70726f70657274696573a46463697479a2647479706566737472696e67696d61784c656e67746819010067636f756e747279a2647479706566737472696e67696d61784c656e677468190100686c6173744e616d65a2647479706566737472696e67696d61784c656e6774681901006966697273744e616d65a2647479706566737472696e67696d61784c656e677468190100746164646974696f6e616c50726f70657274696573f4").unwrap();

        drive
            .apply_contract(updated_contract_cbor, 0f64, None)
            .expect("should update initial contract");
    }

    #[test]
    fn test_create_update_and_delete_document() {
        let tmp_dir = TempDir::new().unwrap();
        let drive: Drive = Drive::open(tmp_dir).expect("expected to open Drive successfully");

        drive
            .create_root_tree(None)
            .expect("should create root tree");

        let contract = json!({
            "protocolVersion": 1,
            "$id": "BZUodcFoFL6KvnonehrnMVggTvCe8W5MiRnZuqLb6M54",
            "$schema": "https://schema.dash.org/dpp-0-4-0/meta/data-contract",
            "version": 1,
            "ownerId": "GZVdTnLFAN2yE9rLeCHBDBCr7YQgmXJuoExkY347j7Z5",
            "documents": {
                "indexedDocument": {
                    "type": "object",
                    "indices": [
                        {"name":"index1", "properties": [{"$ownerId":"asc"}, {"firstName":"desc"}], "unique":true},
                        {"name":"index2", "properties": [{"$ownerId":"asc"}, {"lastName":"desc"}], "unique":true},
                        {"name":"index3", "properties": [{"lastName":"asc"}]},
                        {"name":"index4", "properties": [{"$createdAt":"asc"}, {"$updatedAt":"asc"}]},
                        {"name":"index5", "properties": [{"$updatedAt":"asc"}]},
                        {"name":"index6", "properties": [{"$createdAt":"asc"}]}
                    ],
                    "properties":{
                        "firstName": {
                            "type": "string",
                            "maxLength": 63,
                        },
                        "lastName": {
                            "type": "string",
                            "maxLength": 63,
                        }
                    },
                    "required": ["firstName", "$createdAt", "$updatedAt", "lastName"],
                    "additionalProperties": false,
                },
            },
        });

        let contract = value_to_cbor(contract, Some(defaults::PROTOCOL_VERSION));

        drive
            .apply_contract(contract.clone(), 0f64, None)
            .expect("should create a contract");

        // Create document

        let document = json!({
           "$protocolVersion": 1,
           "$id": "DLRWw2eRbLAW5zDU2c7wwsSFQypTSZPhFYzpY48tnaXN",
           "$type": "indexedDocument",
           "$dataContractId": "BZUodcFoFL6KvnonehrnMVggTvCe8W5MiRnZuqLb6M54",
           "$ownerId": "GZVdTnLFAN2yE9rLeCHBDBCr7YQgmXJuoExkY347j7Z5",
           "$revision": 1,
           "firstName": "myName",
           "lastName": "lastName",
           "$createdAt":1647535750329 as u64,
           "$updatedAt":1647535750329 as u64,
        });

        let document_cbor = value_to_cbor(document, Some(defaults::PROTOCOL_VERSION));

        drive
            .add_document_for_contract_cbor(
                document_cbor.as_slice(),
                &contract.as_slice(),
                "indexedDocument",
                None,
                true,
                0f64,
                None,
            )
            .expect("should add document");

        // Update document

        let document = json!({
           "$protocolVersion": 1,
           "$id": "DLRWw2eRbLAW5zDU2c7wwsSFQypTSZPhFYzpY48tnaXN",
           "$type": "indexedDocument",
           "$dataContractId": "BZUodcFoFL6KvnonehrnMVggTvCe8W5MiRnZuqLb6M54",
           "$ownerId": "GZVdTnLFAN2yE9rLeCHBDBCr7YQgmXJuoExkY347j7Z5",
           "$revision": 2,
           "firstName": "updatedName",
           "lastName": "lastName",
           "$createdAt":1647535750329 as u64,
           "$updatedAt":1647535754556 as u64,
        });

        let document_cbor = value_to_cbor(document, Some(defaults::PROTOCOL_VERSION));

        drive
            .update_document_for_contract_cbor(
                document_cbor.as_slice(),
                &contract.as_slice(),
                "indexedDocument",
                None,
                0f64,
                None,
            )
            .expect("should update document");

        let document_id = bs58::decode("DLRWw2eRbLAW5zDU2c7wwsSFQypTSZPhFYzpY48tnaXN")
            .into_vec()
            .expect("should decode base58");

        // Delete document

        drive
            .delete_document_for_contract_cbor(
                document_id.as_slice(),
                &contract,
                "indexedDocument",
                None,
                None,
            )
            .expect("should delete document");
    }

    #[test]
    fn store_document_1() {
        let tmp_dir = TempDir::new().unwrap();
        let _drive = Drive::open(tmp_dir);
    }

    #[test]
    fn test_cbor_deserialization() {
        let document_cbor = json_document_to_cbor("simple.json", Some(1));
        let (version, read_document_cbor) = document_cbor.split_at(4);
        assert!(Drive::check_protocol_version_bytes(version));
        let document: HashMap<String, ciborium::value::Value> =
            ciborium::de::from_reader(read_document_cbor).expect("cannot deserialize cbor");
        assert!(document.get("a").is_some());
        let tmp_dir = TempDir::new().unwrap();
        let _drive = Drive::open(tmp_dir);
    }
}<|MERGE_RESOLUTION|>--- conflicted
+++ resolved
@@ -8,12 +8,9 @@
 use grovedb::{Element, Error, GroveDb, TransactionArg};
 use std::collections::HashMap;
 use std::path::Path;
-<<<<<<< HEAD
 use crate::drive::DocumentInfo::DocumentSerialization;
 use crate::drive::KeyElementInfo::{KeyElement, KeyElementSize};
 use crate::drive::KeyInfo::{Key, KeySize};
-=======
->>>>>>> 83bf157d
 
 pub struct Drive {
     pub grove: GroveDb,
@@ -214,14 +211,10 @@
         }
     }
 
-<<<<<<< HEAD
     pub fn create_root_tree(
-        &mut self,
+        &self,
         transaction: TransactionArg,
     ) -> Result<(), Error> {
-=======
-    pub fn create_root_tree(&self, transaction: TransactionArg) -> Result<(), Error> {
->>>>>>> 83bf157d
         self.grove.insert(
             [],
             Into::<&[u8; 1]>::into(RootTree::Identities),
@@ -252,11 +245,7 @@
     fn grove_insert_empty_tree<'a: 'b, 'b, 'c, P>(
         &'a self,
         path: P,
-<<<<<<< HEAD
         key_info: KeyInfo,
-=======
-        key: &'c [u8],
->>>>>>> 83bf157d
         transaction: TransactionArg,
         insert_operations: &mut Vec<InsertOperation>,
     ) -> Result<(), Error>
@@ -280,11 +269,7 @@
     fn grove_insert_empty_tree_if_not_exists<'a: 'b, 'b, 'c, P>(
         &'a self,
         path: P,
-<<<<<<< HEAD
         key_info: KeyInfo,
-=======
-        key: &'c [u8],
->>>>>>> 83bf157d
         transaction: TransactionArg,
         query_operations: &mut Vec<QueryOperation>,
         insert_operations: &mut Vec<InsertOperation>,
@@ -319,12 +304,7 @@
     fn grove_insert<'a: 'b, 'b, 'c, P>(
         &'a self,
         path: P,
-<<<<<<< HEAD
         key_element_info: KeyElementInfo,
-=======
-        key: &'c [u8],
-        element: Element,
->>>>>>> 83bf157d
         transaction: TransactionArg,
         insert_operations: &mut Vec<InsertOperation>,
     ) -> Result<(), Error>
@@ -347,12 +327,7 @@
     fn grove_insert_if_not_exists<'a: 'b, 'b, 'c, P>(
         &'a self,
         path: P,
-<<<<<<< HEAD
         key_element_info: KeyElementInfo,
-=======
-        key: &'c [u8],
-        element: Element,
->>>>>>> 83bf157d
         transaction: TransactionArg,
         query_operations: &mut Vec<QueryOperation>,
         insert_operations: &mut Vec<InsertOperation>,
@@ -389,11 +364,7 @@
     fn grove_get<'a: 'b, 'b, 'c, P>(
         &'a self,
         path: P,
-<<<<<<< HEAD
         key_info: KeyInfo,
-=======
-        key: &'c [u8],
->>>>>>> 83bf157d
         transaction: TransactionArg,
         query_operations: &mut Vec<QueryOperation>,
     ) -> Result<Option<Element>, Error>
@@ -711,16 +682,8 @@
     // If a document isn't sent to this function then we are just calling to know the query and
     // insert operations
     fn add_document_to_primary_storage(
-<<<<<<< HEAD
-        &mut self,
+        &self,
         document_and_contract_info: DocumentAndContractInfo,
-=======
-        &self,
-        document_cbor: &[u8],
-        document: &Document,
-        document_type: &DocumentType,
-        contract: &Contract,
->>>>>>> 83bf157d
         block_time: f64,
         insert_without_check: bool,
         transaction: TransactionArg,
@@ -728,12 +691,8 @@
         insert_operations: &mut Vec<InsertOperation>,
     ) -> Result<(), Error> {
         //let mut base_operations : EnumMap<Op, u64> = EnumMap::default();
-<<<<<<< HEAD
         let contract = document_and_contract_info.contract;
         let document_type = document_and_contract_info.document_type;
-=======
-        let document_element = Element::Item(Vec::from(document_cbor));
->>>>>>> 83bf157d
         let primary_key_path =
             contract_documents_primary_key_path(&contract.id, document_type.name.as_str());
         if document_type.documents_keep_history {
@@ -1198,13 +1157,8 @@
     }
 
     fn update_document_for_contract_operations(
-<<<<<<< HEAD
-        &mut self,
+        &self,
         document: Option<&Document>,
-=======
-        &self,
-        document: &Document,
->>>>>>> 83bf157d
         document_cbor: &[u8],
         contract: &Contract,
         document_type_name: &str,
