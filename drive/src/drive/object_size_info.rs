use crate::contract::{Contract, Document, DocumentType};
use crate::drive::defaults::DEFAULT_HASH_SIZE;
use crate::drive::flags::StorageFlags;
use crate::error::contract::ContractError;
use crate::error::drive::DriveError;
use crate::error::Error;
use grovedb::Element;
use KeyInfo::{Key, KeyRef, KeySize};
use KeyValueInfo::{KeyRefRequest, KeyValueMaxSize};
use PathInfo::{PathFixedSizeIterator, PathIterator, PathSize};
use PathKeyElementInfo::{PathFixedSizeKeyElement, PathKeyElement, PathKeyElementSize};
use PathKeyInfo::{PathFixedSizeKey, PathFixedSizeKeyRef, PathKey, PathKeyRef, PathKeySize};

#[derive(Clone)]
pub enum PathInfo<'a, const N: usize> {
    /// An into iter Path
    PathFixedSizeIterator([&'a [u8]; N]),

    /// An into iter Path
    PathIterator(Vec<Vec<u8>>),

    /// A path size
    PathSize(usize),
}

impl<'a, const N: usize> PathInfo<'a, N> {
    pub fn len(&self) -> usize {
        match self {
            PathFixedSizeIterator(path_iterator) => {
                (*path_iterator).into_iter().map(|a| a.len()).sum()
            }
            PathIterator(path_iterator) => path_iterator.clone().into_iter().map(|a| a.len()).sum(),
            PathSize(path_size) => *path_size,
        }
    }

    pub fn is_empty(&self) -> bool {
        match self {
            PathFixedSizeIterator(path_iterator) => {
                (*path_iterator).into_iter().all(|a| a.is_empty())
            }
            PathIterator(path_iterator) => path_iterator.clone().into_iter().all(|a| a.is_empty()),
            PathSize(path_size) => *path_size == 0,
        }
    }

    pub fn push(&mut self, key_info: KeyInfo<'a>) -> Result<(), Error> {
        match self {
            PathFixedSizeIterator(_) => {
                return Err(Error::Drive(DriveError::CorruptedCodeExecution(
                    "can not add a key to a fixed size path iterator",
                )))
            }
            PathIterator(path_iterator) => match key_info {
                Key(key) => path_iterator.push(key),
                KeyRef(key_ref) => path_iterator.push(key_ref.to_vec()),
                KeySize(_) => {
                    return Err(Error::Drive(DriveError::CorruptedCodeExecution(
                        "can not add a key size to path iterator",
                    )))
                }
            },
            PathSize(mut path_size) => match key_info {
                Key(key) => path_size += key.len(),
                KeyRef(key_ref) => path_size += key_ref.len(),
                KeySize(key_size) => path_size += key_size,
            },
        }
        Ok(())
    }
}

#[derive(Clone)]
pub enum KeyInfo<'a> {
    /// A key
    Key(Vec<u8>),
    /// A key by reference
    KeyRef(&'a [u8]),
    /// A key size
    KeySize(usize),
}

impl<'a> Default for KeyInfo<'a> {
    fn default() -> Self {
        Key(vec![])
    }
}

impl<'a> KeyInfo<'a> {
    pub fn len(&'a self) -> usize {
        match self {
            Key(key) => key.len(),
            KeyRef(key) => key.len(),
            KeySize(key_size) => *key_size,
        }
    }

    pub fn is_empty(&'a self) -> bool {
        match self {
            Key(key) => key.is_empty(),
            KeyRef(key) => key.is_empty(),
            KeySize(key_size) => *key_size == 0,
        }
    }

    pub fn add_path_info<const N: usize>(self, path_info: PathInfo<'a, N>) -> PathKeyInfo<'a, N> {
        match self {
            Key(key) => match path_info {
                PathFixedSizeIterator(iter) => PathFixedSizeKey((iter, key)),
                PathIterator(iter) => PathKey((iter, key)),
                PathSize(size) => PathKeySize((size, key.len())),
            },
            KeyRef(key_ref) => match path_info {
                PathFixedSizeIterator(iter) => PathFixedSizeKeyRef((iter, key_ref)),
                PathIterator(iter) => PathKeyRef((iter, key_ref)),
                PathSize(size) => PathKeySize((size, key_ref.len())),
            },
            KeySize(key_size) => PathKeySize((path_info.len(), key_size)),
        }
    }

    pub fn add_fixed_size_path<const N: usize>(self, path: [&'a [u8]; N]) -> PathKeyInfo<'a, N> {
        match self {
            Key(key) => PathFixedSizeKey((path, key)),
            KeyRef(key_ref) => PathFixedSizeKeyRef((path, key_ref)),
            KeySize(key_size) => PathKeySize((path.len(), key_size)),
        }
    }

    pub fn add_path<const N: usize>(self, path: Vec<Vec<u8>>) -> PathKeyInfo<'a, N> {
        match self {
            Key(key) => PathKey((path, key)),
            KeyRef(key_ref) => PathKeyRef((path, key_ref)),
            KeySize(key_size) => PathKeySize((path.len(), key_size)),
        }
    }
}

pub enum PathKeyInfo<'a, const N: usize> {
    /// An into iter Path with a Key
    PathFixedSizeKey(([&'a [u8]; N], Vec<u8>)),
    /// An into iter Path with a Key
    PathFixedSizeKeyRef(([&'a [u8]; N], &'a [u8])),

    /// An into iter Path with a Key
    PathKey((Vec<Vec<u8>>, Vec<u8>)),
    /// An into iter Path with a Key
    PathKeyRef((Vec<Vec<u8>>, &'a [u8])),
    /// A path size
    PathKeySize((usize, usize)),
}

impl<'a, const N: usize> PathKeyInfo<'a, N> {
    pub fn len(&'a self) -> usize {
        match self {
            PathKey((path_iterator, key)) => {
                path_iterator
                    .clone()
                    .into_iter()
                    .map(|a| a.len())
                    .sum::<usize>()
                    + key.len()
            }
            PathKeyRef((path_iterator, key)) => {
                path_iterator
                    .clone()
                    .into_iter()
                    .map(|a| a.len())
                    .sum::<usize>()
                    + key.len()
            }
            PathFixedSizeKey((path_iterator, key)) => {
                (*path_iterator).into_iter().map(|a| a.len()).sum::<usize>() + key.len()
            }
            PathFixedSizeKeyRef((path_iterator, key)) => {
                (*path_iterator).into_iter().map(|a| a.len()).sum::<usize>() + key.len()
            }
            PathKeySize((path_size, key_size)) => *path_size + *key_size,
        }
    }

    pub fn is_empty(&'a self) -> bool {
        match self {
            PathKey((path_iterator, key)) => {
                key.is_empty() && path_iterator.clone().into_iter().all(|a| a.is_empty())
            }
            PathKeyRef((path_iterator, key)) => {
                key.is_empty() && path_iterator.clone().into_iter().all(|a| a.is_empty())
            }
            PathFixedSizeKey((path_iterator, key)) => {
                key.is_empty() && (*path_iterator).into_iter().all(|a| a.is_empty())
            }
            PathFixedSizeKeyRef((path_iterator, key)) => {
                key.is_empty() && (*path_iterator).into_iter().all(|a| a.is_empty())
            }
            PathKeySize((path_size, key_size)) => (*path_size + *key_size) == 0,
        }
    }
}

pub enum ElementInfo {
    /// An element
    Element(Element),
    /// An element size
    ElementSize(usize),
}

pub enum KeyElementInfo<'a> {
    /// An element
    KeyElement((&'a [u8], Element)),
    /// An element size
    KeyElementSize((usize, usize)),
}

pub enum PathKeyElementInfo<'a, const N: usize> {
    /// A triple Path Key and Element
    PathFixedSizeKeyElement(([&'a [u8]; N], &'a [u8], Element)),
    /// A triple Path Key and Element
    PathKeyElement((Vec<Vec<u8>>, &'a [u8], Element)),
    /// A triple of sum of Path lengths, Key length and Element size
    PathKeyElementSize((usize, usize, usize)),
}

impl<'a, const N: usize> PathKeyElementInfo<'a, N> {
    pub fn from_path_info_and_key_element(
        path_info: PathInfo<'a, N>,
        key_element: KeyElementInfo<'a>,
    ) -> Result<Self, Error> {
        match path_info {
            PathIterator(path_iterator) => match key_element {
                KeyElementInfo::KeyElement((key, element)) => {
                    Ok(PathKeyElement((path_iterator, key, element)))
                }
                KeyElementInfo::KeyElementSize(_) => Err(Error::Drive(
                    DriveError::CorruptedCodeExecution("path matched with key element size"),
                )),
            },
            PathSize(path_size) => match key_element {
                KeyElementInfo::KeyElement((key, element)) => Ok(PathKeyElementSize((
                    path_size,
                    key.len(),
                    element.node_byte_size(key),
                ))),
                KeyElementInfo::KeyElementSize((key_len, element_size)) => {
                    Ok(PathKeyElementSize((path_size, key_len, element_size)))
                }
            },
            PathFixedSizeIterator(path_iterator) => match key_element {
                KeyElementInfo::KeyElement((key, element)) => {
                    Ok(PathFixedSizeKeyElement((path_iterator, key, element)))
                }
                KeyElementInfo::KeyElementSize(_) => Err(Error::Drive(
                    DriveError::CorruptedCodeExecution("path matched with key element size"),
                )),
            },
        }
    }

    pub fn from_fixed_size_path_and_key_element(
        path: [&'a [u8]; N],
        key_element: KeyElementInfo<'a>,
    ) -> Result<Self, Error> {
        match key_element {
            KeyElementInfo::KeyElement((key, element)) => {
                Ok(PathFixedSizeKeyElement((path, key, element)))
            }
            KeyElementInfo::KeyElementSize(_) => Err(Error::Drive(
                DriveError::CorruptedCodeExecution("path matched with key element size"),
            )),
        }
    }

    pub fn from_path_and_key_element(
        path: Vec<Vec<u8>>,
        key_element: KeyElementInfo<'a>,
    ) -> Result<Self, Error> {
        match key_element {
            KeyElementInfo::KeyElement((key, element)) => Ok(PathKeyElement((path, key, element))),
            KeyElementInfo::KeyElementSize(_) => Err(Error::Drive(
                DriveError::CorruptedCodeExecution("path matched with key element size"),
            )),
        }
    }

    pub fn insert_len(&'a self) -> usize {
        match self {
            //todo v23: this is an incorrect approximation
<<<<<<< HEAD
            PathKeyElementInfo::PathKeyElement((_, key, element)) => element.node_byte_size(key),
            PathKeyElementInfo::PathKeyElementSize((_, key_size, element_size)) => {
                *key_size + *element_size
            }
            PathFixedSizeKeyElement((_, key, element)) => element.node_byte_size(key),
=======
            PathKeyElement((_, key, element)) => element.node_byte_size(key.len()),
            PathKeyElementSize((_, key_size, element_size)) => *key_size + *element_size,
            PathFixedSizeKeyElement((_, key, element)) => element.node_byte_size(key.len()),
>>>>>>> f9482f7a
        }
    }
}

pub struct DocumentAndContractInfo<'a> {
    pub document_info: DocumentInfo<'a>,
    pub contract: &'a Contract,
    pub document_type: &'a DocumentType,
    pub owner_id: Option<&'a [u8]>,
}

#[derive(Clone)]
pub enum DocumentInfo<'a> {
    /// The document and it's serialized form
    DocumentAndSerialization((&'a Document, &'a [u8], &'a StorageFlags)),
    /// An element size
    DocumentSize(usize),
}

impl<'a> DocumentInfo<'a> {
    pub fn is_document_and_serialization(&self) -> bool {
        match self {
            DocumentInfo::DocumentAndSerialization(_) => true,
            DocumentInfo::DocumentSize(_) => false,
        }
    }

    pub fn id_key_value_info(&self) -> KeyValueInfo {
        match self {
            DocumentInfo::DocumentAndSerialization((document, _, _)) => {
                KeyRefRequest(document.id.as_slice())
            }
            DocumentInfo::DocumentSize(document_max_size) => {
                KeyValueMaxSize((32, *document_max_size))
            }
        }
    }

    pub fn get_raw_for_document_type(
        &self,
        key_path: &str,
        document_type: &DocumentType,
        owner_id: Option<&[u8]>,
    ) -> Result<Option<KeyInfo>, Error> {
        match self {
            DocumentInfo::DocumentAndSerialization((document, _, _)) => {
                let raw_value =
                    document.get_raw_for_document_type(key_path, document_type, owner_id)?;
                match raw_value {
                    None => Ok(None),
                    Some(value) => Ok(Some(Key(value))),
                }
            }
            DocumentInfo::DocumentSize(_) => match key_path {
                "$ownerId" | "$id" => Ok(Some(KeySize(DEFAULT_HASH_SIZE))),
                _ => {
                    let document_field_type = document_type.properties.get(key_path).ok_or({
                        Error::Contract(ContractError::DocumentTypeFieldNotFound(
                            "incorrect key path for document type",
                        ))
                    })?;
                    let max_size = document_field_type.max_byte_size().ok_or({
                        Error::Drive(DriveError::CorruptedCodeExecution(
                            "document type must have a max size",
                        ))
                    })?;
                    Ok(Some(KeySize(max_size)))
                }
            },
        }
    }

    pub fn get_storage_flags(&self) -> StorageFlags {
        match *self {
            DocumentInfo::DocumentAndSerialization((_, _, storage_flags)) => storage_flags.clone(),
            DocumentInfo::DocumentSize(_) => StorageFlags::default(),
        }
    }
}

#[derive(Clone)]
pub enum KeyValueInfo<'a> {
    /// A key by reference
    KeyRefRequest(&'a [u8]),
    /// Max size possible for value
    KeyValueMaxSize((usize, usize)),
}

impl<'a> KeyValueInfo<'a> {
    pub fn key_len(&'a self) -> usize {
        match self {
            KeyRefRequest(key) => key.len(),
            KeyValueMaxSize((key_size, _)) => *key_size,
        }
    }
}<|MERGE_RESOLUTION|>--- conflicted
+++ resolved
@@ -285,17 +285,9 @@
     pub fn insert_len(&'a self) -> usize {
         match self {
             //todo v23: this is an incorrect approximation
-<<<<<<< HEAD
-            PathKeyElementInfo::PathKeyElement((_, key, element)) => element.node_byte_size(key),
-            PathKeyElementInfo::PathKeyElementSize((_, key_size, element_size)) => {
-                *key_size + *element_size
-            }
-            PathFixedSizeKeyElement((_, key, element)) => element.node_byte_size(key),
-=======
             PathKeyElement((_, key, element)) => element.node_byte_size(key.len()),
             PathKeyElementSize((_, key_size, element_size)) => *key_size + *element_size,
             PathFixedSizeKeyElement((_, key, element)) => element.node_byte_size(key.len()),
->>>>>>> f9482f7a
         }
     }
 }
