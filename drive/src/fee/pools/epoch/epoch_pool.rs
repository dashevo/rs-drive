use grovedb::{Element, TransactionArg};

use crate::drive::Drive;
use crate::error::Error;
use crate::fee::pools::fee_pools::FeePools;

use super::constants;

pub struct EpochPool<'e> {
    pub index: u16,
    pub key: [u8; 2],
    pub drive: &'e Drive,
}

impl<'e> EpochPool<'e> {
    pub fn new(index: u16, drive: &Drive) -> EpochPool {
        EpochPool {
            index,
            key: index.to_le_bytes(),
            drive,
        }
    }

<<<<<<< HEAD
    pub fn init(&self, multiplier: u64, transaction: TransactionArg) -> Result<(), Error> {
=======
    pub fn init_empty(&self, transaction: TransactionArg) -> Result<(), Error> {
>>>>>>> c954d67f
        // init epoch tree
        self.drive
            .grove
            .insert(
                FeePools::get_path(),
                &self.key,
                Element::empty_tree(),
                transaction,
            )
            .map_err(Error::GroveDB)?;

        // init storage fee item to 0
        self.drive
            .grove
            .insert(
                self.get_path(),
                constants::KEY_STORAGE_FEE.as_bytes(),
                Element::Item(0f64.to_le_bytes().to_vec(), None),
                transaction,
            )
            .map_err(Error::GroveDB)?;

<<<<<<< HEAD
        // init storage fee item to 0
        self.drive
            .grove
            .insert(
                self.get_path(),
                constants::KEY_MULTIPLIER.as_bytes(),
                Element::Item(multiplier.to_le_bytes().to_vec(), None),
                transaction,
            )
            .map_err(Error::GroveDB)
=======
        Ok(())
    }

    pub fn init_current(
        &self,
        first_proposer_block_height: u64,
        transaction: TransactionArg,
    ) -> Result<(), Error> {
        self.update_first_proposer_block_height(first_proposer_block_height, transaction)?;
        self.update_processing_fee(0f64, transaction)?;
        self.init_proposers_tree(transaction)?;

        Ok(())
>>>>>>> c954d67f
    }

    pub fn get_path(&self) -> [&[u8]; 2] {
        [FeePools::get_path()[0], &self.key]
    }

    pub fn get_proposers_path(&self) -> [&[u8]; 3] {
        [
            FeePools::get_path()[0],
            &self.key,
            constants::KEY_PROPOSERS.as_bytes(),
        ]
    }
}

#[cfg(test)]
mod tests {
    use tempfile::TempDir;

    use crate::{drive::Drive, error, fee::pools::fee_pools::FeePools};

    use super::EpochPool;

    #[test]
    fn test_epoch_pool_init() {
        let tmp_dir = TempDir::new().unwrap();
        let drive: Drive = Drive::open(tmp_dir).expect("expected to open Drive successfully");

        drive
            .create_root_tree(None)
            .expect("expected to create root tree successfully");

        let transaction = drive.grove.start_transaction();

        let epoch = EpochPool::new(1042, &drive);

<<<<<<< HEAD
        match epoch.init(42, Some(&transaction)) {
=======
        match epoch.init_empty(Some(&transaction)) {
>>>>>>> c954d67f
            Ok(_) => assert!(false, "should not be able to init epoch without FeePools"),
            Err(e) => match e {
                error::Error::GroveDB(grovedb::Error::InvalidPath(_)) => assert!(true),
                _ => assert!(false, "ivalid error type"),
            },
        }

        let fee_pools = FeePools::new(&drive);

        fee_pools
            .init(1, Some(&transaction))
            .expect("fee pools to init");

        let epoch = EpochPool::new(1042, &drive);

        let multiplier = 42;

        epoch
<<<<<<< HEAD
            .init(multiplier, Some(&transaction))
=======
            .init_empty(Some(&transaction))
>>>>>>> c954d67f
            .expect("to init an epoch pool");

        let storage_fee = epoch
            .get_storage_fee(Some(&transaction))
            .expect("to get storage fee");

        assert_eq!(storage_fee, 0f64);

        let stored_multiplier = epoch
            .get_multiplier(Some(&transaction))
            .expect("to get multiplier");

        assert_eq!(stored_multiplier, multiplier);
    }
}<|MERGE_RESOLUTION|>--- conflicted
+++ resolved
@@ -21,11 +21,7 @@
         }
     }
 
-<<<<<<< HEAD
-    pub fn init(&self, multiplier: u64, transaction: TransactionArg) -> Result<(), Error> {
-=======
-    pub fn init_empty(&self, transaction: TransactionArg) -> Result<(), Error> {
->>>>>>> c954d67f
+    pub fn init_empty(&self, multiplier: u64, transaction: TransactionArg) -> Result<(), Error> {
         // init epoch tree
         self.drive
             .grove
@@ -48,7 +44,6 @@
             )
             .map_err(Error::GroveDB)?;
 
-<<<<<<< HEAD
         // init storage fee item to 0
         self.drive
             .grove
@@ -59,8 +54,6 @@
                 transaction,
             )
             .map_err(Error::GroveDB)
-=======
-        Ok(())
     }
 
     pub fn init_current(
@@ -73,7 +66,6 @@
         self.init_proposers_tree(transaction)?;
 
         Ok(())
->>>>>>> c954d67f
     }
 
     pub fn get_path(&self) -> [&[u8]; 2] {
@@ -110,11 +102,7 @@
 
         let epoch = EpochPool::new(1042, &drive);
 
-<<<<<<< HEAD
-        match epoch.init(42, Some(&transaction)) {
-=======
-        match epoch.init_empty(Some(&transaction)) {
->>>>>>> c954d67f
+        match epoch.init_empty(1, Some(&transaction)) {
             Ok(_) => assert!(false, "should not be able to init epoch without FeePools"),
             Err(e) => match e {
                 error::Error::GroveDB(grovedb::Error::InvalidPath(_)) => assert!(true),
@@ -133,11 +121,7 @@
         let multiplier = 42;
 
         epoch
-<<<<<<< HEAD
-            .init(multiplier, Some(&transaction))
-=======
-            .init_empty(Some(&transaction))
->>>>>>> c954d67f
+            .init_empty(1, Some(&transaction))
             .expect("to init an epoch pool");
 
         let storage_fee = epoch
