use grovedb::{Element, TransactionArg};

use crate::error::fee::FeeError;
use crate::error::Error;
use crate::fee::pools::epoch::epoch_pool::EpochPool;
use crate::fee::pools::fee_pools::FeePools;

use super::constants;

fn get_fee_distribution_percent(epoch_index: u16, start_index: u16) -> f64 {
    let reset_epoch_index = epoch_index - start_index;

    let epoch_year = (reset_epoch_index as f64 / 20.0).trunc() as usize;

    constants::FEE_DISTRIBUTION_TABLE[epoch_year]
}

impl<'f> FeePools<'f> {
    pub fn distribute_storage_fee_pool(
        &self,
        epoch_index: u16,
        transaction: TransactionArg,
    ) -> Result<(), Error> {
        let mut fee_pool_value = self.get_storage_fee_pool(transaction)?;

        // todo!("do nothing if empty, it's actually the case for epoch 0");

        for index in epoch_index..epoch_index + 1000 {
            let epoch_pool = EpochPool::new(index, self.drive);

            let distribution_percent = get_fee_distribution_percent(index, epoch_index);

            let fee_share = fee_pool_value * distribution_percent;

            let storage_fee = epoch_pool.get_storage_fee(transaction)?;

            epoch_pool.update_storage_fee(storage_fee + fee_share, transaction)?;

            fee_pool_value -= fee_share;
        }

        self.update_storage_fee_pool(fee_pool_value, transaction)
    }

    pub fn update_storage_fee_pool(
        &self,
        storage_fee: f64,
        transaction: TransactionArg,
    ) -> Result<(), Error> {
        self.drive
            .grove
            .insert(
                FeePools::get_path(),
                constants::KEY_STORAGE_FEE_POOL.as_bytes(),
                Element::Item(storage_fee.to_le_bytes().to_vec(), None),
                transaction,
            )
            .map_err(Error::GroveDB)
    }

    pub fn get_storage_fee_pool(&self, transaction: TransactionArg) -> Result<f64, Error> {
        let element = self
            .drive
            .grove
            .get(
                FeePools::get_path(),
                constants::KEY_STORAGE_FEE_POOL.as_bytes(),
                transaction,
            )
            .map_err(Error::GroveDB)?;

        if let Element::Item(item, _) = element {
            let fee = f64::from_le_bytes(item.as_slice().try_into().map_err(|_| {
                Error::Fee(FeeError::CorruptedStorageFeePoolInvalidItemLength(
                    "fee pools storage fee pool item have an invalid length",
                ))
            })?);

            Ok(fee)
        } else {
            Err(Error::Fee(FeeError::CorruptedStorageFeePoolNotItem(
                "fee pools storage fee pool must be an item",
            )))
        }
    }
}

#[cfg(test)]
mod tests {
    use grovedb::Element;
    use tempfile::TempDir;

    use crate::fee::pools::epoch::epoch_pool::EpochPool;
    use crate::{
        drive::Drive,
        error::{self, fee::FeeError},
        fee::pools::{constants, fee_pools::FeePools},
    };

    #[test]
    fn test_fee_pools_distribute_storage_distribution_pool() {
        let tmp_dir = TempDir::new().unwrap();
        let drive: Drive = Drive::open(tmp_dir).expect("expected to open Drive successfully");

        drive
            .create_root_tree(None)
            .expect("expected to create root tree successfully");

        let transaction = drive.grove.start_transaction();

        let fee_pools = FeePools::new(&drive);

        fee_pools
            .init(1, Some(&transaction))
            .expect("fee pools to init");

        let storage_pool = 1000.0;
        let epoch_index = 42;

        // init additional epoch pools as it will be done in epoch_change
        for i in 1000..=1000 + epoch_index {
            let epoch = EpochPool::new(i, &drive);
            epoch
<<<<<<< HEAD
                .init(1, Some(&transaction))
=======
                .init_empty(Some(&transaction))
>>>>>>> c954d67f
                .expect("to init additional epoch pool");
        }

        fee_pools
            .update_storage_fee_pool(storage_pool, Some(&transaction))
            .expect("to update storage fee pool");

        fee_pools
            .distribute_storage_fee_pool(epoch_index, Some(&transaction))
            .expect("to distribute storage fee pool");

        // check leftover
        let leftover_storage_fee_pool = fee_pools
            .get_storage_fee_pool(Some(&transaction))
            .expect("to get storage fee pool");

        assert_eq!(leftover_storage_fee_pool, 1.5260017107721069e-6);

        todo!("I guess it must be 0");

        // selectively check 1st and last item
        let first_epoch = EpochPool::new(epoch_index, &drive);

        let first_epoch_storage_fee = first_epoch
            .get_storage_fee(Some(&transaction))
            .expect("to get storage fee");

        assert_eq!(first_epoch_storage_fee, 50.0);

        let last_epoch = EpochPool::new(epoch_index + 999, &drive);

        let last_epoch_storage_fee = last_epoch
            .get_storage_fee(Some(&transaction))
            .expect("to get storage fee");

        assert_eq!(last_epoch_storage_fee, 1.909889563258572e-9);
    }

    #[test]
    fn test_fee_pools_update_and_get_storage_fee_pool() {
        let tmp_dir = TempDir::new().unwrap();
        let drive: Drive = Drive::open(tmp_dir).expect("expected to open Drive successfully");

        drive
            .create_root_tree(None)
            .expect("expected to create root tree successfully");

        let transaction = drive.grove.start_transaction();

        let storage_fee: f64 = 0.42;

        let fee_pools = FeePools::new(&drive);

        match fee_pools.get_storage_fee_pool(Some(&transaction)) {
            Ok(_) => assert!(
                false,
                "should not be able to get genesis time on uninit fee pools"
            ),
            Err(e) => match e {
                error::Error::GroveDB(grovedb::Error::PathNotFound(_)) => assert!(true),
                _ => assert!(false, "invalid error type"),
            },
        }

        match fee_pools.update_storage_fee_pool(storage_fee, Some(&transaction)) {
            Ok(_) => assert!(
                false,
                "should not be able to update genesis time on uninit fee pools"
            ),
            Err(e) => match e {
                error::Error::GroveDB(grovedb::Error::InvalidPath(_)) => assert!(true),
                _ => assert!(false, "invalid error type"),
            },
        }

        fee_pools
            .init(1, Some(&transaction))
            .expect("fee pools to init");

        fee_pools
            .update_storage_fee_pool(storage_fee, Some(&transaction))
            .expect("to update storage fee pool");

        let stored_storage_fee = fee_pools
            .get_storage_fee_pool(Some(&transaction))
            .expect("to get storage fee pool");

        assert_eq!(storage_fee, stored_storage_fee);

        drive
            .grove
            .insert(
                FeePools::get_path(),
                constants::KEY_STORAGE_FEE_POOL.as_bytes(),
                Element::Item(u128::MAX.to_le_bytes().to_vec(), None),
                Some(&transaction),
            )
            .expect("to insert invalid data");

        match fee_pools.get_storage_fee_pool(Some(&transaction)) {
            Ok(_) => assert!(false, "should not be able to decode stored value"),
            Err(e) => match e {
                error::Error::Fee(FeeError::CorruptedStorageFeePoolInvalidItemLength(_)) => {
                    assert!(true)
                }
                _ => assert!(false, "ivalid error type"),
            },
        }
    }
}<|MERGE_RESOLUTION|>--- conflicted
+++ resolved
@@ -121,11 +121,7 @@
         for i in 1000..=1000 + epoch_index {
             let epoch = EpochPool::new(i, &drive);
             epoch
-<<<<<<< HEAD
-                .init(1, Some(&transaction))
-=======
-                .init_empty(Some(&transaction))
->>>>>>> c954d67f
+                .init_empty(1, Some(&transaction))
                 .expect("to init additional epoch pool");
         }
 
