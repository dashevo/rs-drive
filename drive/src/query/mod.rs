--- conflicted
+++ resolved
@@ -1129,27 +1129,15 @@
         self,
         drive: &Drive,
         transaction: TransactionArg,
-<<<<<<< HEAD
-    ) -> Result<Vec<Vec<u8>>, Error> {
-        let mut query_operations: Vec<QueryOperation> = vec![];
-        let path_query =
-            self.construct_path_query_operations(drive, transaction, &mut query_operations)?;
-=======
     ) -> Result<([u8; 32], Vec<Vec<u8>>), Error> {
         let mut query_operations: Vec<QueryOperation> = vec![];
         let path_query =
             self.construct_path_query_operations(drive, transaction, &mut query_operations)?;
 
->>>>>>> 1873c2ed
         let proof = drive
             .grove
             .get_proved_path_query(&path_query, transaction)
             .map_err(Error::GroveDB)?;
-<<<<<<< HEAD
-        let (_, key_value_elements) = GroveDb::execute_proof(proof.as_slice(), &path_query).map_err(Error::GroveDB)?;
-
-        Ok(key_value_elements.into_iter().map(|(key, value) | value).collect())
-=======
         let (root_hash, mut key_value_elements) =
             GroveDb::execute_proof(proof.as_slice(), &path_query).map_err(Error::GroveDB)?;
 
@@ -1167,7 +1155,6 @@
         }
 
         Ok((root_hash, values))
->>>>>>> 1873c2ed
     }
 
     pub fn execute_no_proof(
@@ -1204,7 +1191,6 @@
 mod tests {
     use crate::common;
     use crate::common::json_document_to_cbor;
-    use crate::contract::flags::StorageFlags;
     use crate::contract::{Contract, DocumentType};
     use crate::drive::flags::StorageFlags;
     use crate::drive::Drive;
