mod defaults;

use crate::contract::{bytes_for_system_value, Contract, Document, DocumentType, IndexProperty};
use crate::query::WhereOperator::{
    Between, BetweenExcludeBounds, BetweenExcludeLeft, BetweenExcludeRight, Equal, GreaterThan,
    GreaterThanOrEquals, In, LessThan, LessThanOrEquals, StartsWith,
};
use ciborium::value::{Integer, Value as CborValue, Value};
use grovedb::{Element, Error, GroveDb, PathQuery, Query, SizedQuery};
use indexmap::IndexMap;
use sqlparser::ast;
use sqlparser::ast::TableFactor::Table;
use sqlparser::ast::Value::Number;
use sqlparser::ast::{OrderByExpr, Select, Statement};
use sqlparser::dialect::GenericDialect;
use sqlparser::parser::Parser;
use std::collections::HashMap;
use storage::rocksdb_storage::OptimisticTransactionDBTransaction;

#[derive(Copy, Clone, Debug, PartialEq)]
pub enum WhereOperator {
    Equal,
    GreaterThan,
    GreaterThanOrEquals,
    LessThan,
    LessThanOrEquals,
    Between,
    BetweenExcludeBounds,
    BetweenExcludeLeft,
    BetweenExcludeRight,
    In,
    StartsWith,
}

impl WhereOperator {
    pub fn allows_flip(&self) -> bool {
        match self {
            Equal => true,
            GreaterThan => true,
            GreaterThanOrEquals => true,
            LessThan => true,
            LessThanOrEquals => true,
            Between => false,
            BetweenExcludeBounds => false,
            BetweenExcludeLeft => false,
            BetweenExcludeRight => false,
            In => false,
            StartsWith => false,
        }
    }

    pub fn flip(&self) -> Result<WhereOperator, Error> {
        match self {
            Equal => Ok(Equal),
            GreaterThan => Ok(LessThan),
            GreaterThanOrEquals => Ok(LessThanOrEquals),
            LessThan => Ok(GreaterThan),
            LessThanOrEquals => Ok(GreaterThanOrEquals),
            Between => Err(Error::InvalidQuery("Between clause order invalid")),
            BetweenExcludeBounds => Err(Error::InvalidQuery("Between clause order invalid")),
            BetweenExcludeLeft => Err(Error::InvalidQuery("Between clause order invalid")),
            BetweenExcludeRight => Err(Error::InvalidQuery("Between clause order invalid")),
            In => Err(Error::InvalidQuery("In clause order invalid")),
            StartsWith => Err(Error::InvalidQuery("Startswith clause order invalid")),
        }
    }
}

impl WhereOperator {
    pub const fn is_range(self) -> bool {
        match self {
            Equal => false,
            GreaterThan | GreaterThanOrEquals | LessThan | LessThanOrEquals | Between
            | BetweenExcludeBounds | BetweenExcludeLeft | BetweenExcludeRight | In | StartsWith => {
                true
            }
        }
    }
}

fn operator_from_string(string: &str) -> Option<WhereOperator> {
    match string {
        "=" | "==" => Some(Equal),
        ">" => Some(GreaterThan),
        ">=" => Some(GreaterThanOrEquals),
        "<" => Some(LessThan),
        "<=" => Some(LessThanOrEquals),
        "Between" | "between" => Some(Between),
        "BetweenExcludeBounds"
        | "betweenExcludeBounds"
        | "betweenexcludebounds"
        | "between_exclude_bounds" => Some(BetweenExcludeBounds),
        "BetweenExcludeLeft"
        | "betweenExcludeLeft"
        | "betweenexcludeleft"
        | "between_exclude_left" => Some(BetweenExcludeLeft),
        "BetweenExcludeRight"
        | "betweenExcludeRight"
        | "betweenexcluderight"
        | "between_exclude_right" => Some(BetweenExcludeRight),
        "In" | "in" => Some(In),
        "StartsWith" | "startsWith" | "startswith" | "starts_with" => Some(StartsWith),
        &_ => None,
    }
}

fn where_operator_from_sql_operator(sql_operator: ast::BinaryOperator) -> Option<WhereOperator> {
    match sql_operator {
        ast::BinaryOperator::Eq => Some(WhereOperator::Equal),
        ast::BinaryOperator::Gt => Some(WhereOperator::GreaterThan),
        ast::BinaryOperator::GtEq => Some(WhereOperator::GreaterThanOrEquals),
        ast::BinaryOperator::Lt => Some(WhereOperator::LessThan),
        ast::BinaryOperator::LtEq => Some(WhereOperator::LessThanOrEquals),
        ast::BinaryOperator::Like => Some(WhereOperator::StartsWith),
        _ => None,
    }
}

fn sql_value_to_cbor(sql_value: ast::Value) -> Option<CborValue> {
    match sql_value {
        ast::Value::Boolean(bool) => Some(CborValue::Bool(bool)),
        ast::Value::Number(num, _) => {
            let number_as_string = num as String;
            if number_as_string.contains('.') {
                // Float
                let num_as_float = number_as_string.parse::<f64>().ok();
                num_as_float.map(CborValue::Float)
            } else {
                // Integer
                let num_as_int = number_as_string.parse::<i64>().ok();
                num_as_int.map(|num| CborValue::Integer(Integer::from(num)))
            }
        }
        ast::Value::DoubleQuotedString(s) => Some(CborValue::Text(s)),
        ast::Value::SingleQuotedString(s) => Some(CborValue::Text(s)),
        ast::Value::HexStringLiteral(s) => Some(CborValue::Text(s)),
        ast::Value::NationalStringLiteral(s) => Some(CborValue::Text(s)),
        _ => None,
    }
}

#[derive(Clone, Debug, PartialEq)]
pub struct WhereClause {
    field: String,
    operator: WhereOperator,
    value: Value,
}

#[derive(Clone, Debug, PartialEq)]
pub struct InternalClauses {
    in_clause: Option<WhereClause>,
    range_clause: Option<WhereClause>,
    equal_clauses: HashMap<String, WhereClause>,
}

impl<'a> WhereClause {
    pub fn from_components(clause_components: &'a [Value]) -> Result<Self, Error> {
        if clause_components.len() != 3 {
            return Err(Error::CorruptedData(String::from(
                "where clauses should have at most 3 components",
            )));
        }

        let field_value = clause_components
            .get(0)
            .expect("check above enforces it exists");
        let field_ref = field_value.as_text().ok_or_else(|| {
            Error::CorruptedData(String::from(
                "first field of where component should be a string",
            ))
        })?;
        let field = String::from(field_ref);

        let operator_value = clause_components
            .get(1)
            .expect("check above enforces it exists");
        let operator_string = operator_value.as_text().ok_or_else(|| {
            Error::CorruptedData(String::from(
                "second field of where component should be a string",
            ))
        })?;

        let operator = operator_from_string(operator_string).ok_or_else(|| {
            Error::CorruptedData(String::from(
                "second field of where component should be a known operator",
            ))
        })?;

        let value = clause_components
            .get(2)
            .ok_or_else(|| {
                Error::CorruptedData(String::from("third field of where component should exist"))
            })?
            .clone();

        Ok(WhereClause {
            field,
            operator,
            value,
        })
    }

    fn lower_bound_clause(where_clauses: &'a [&WhereClause]) -> Result<Option<&'a Self>, Error> {
        let lower_range_clauses: Vec<&&WhereClause> = where_clauses
            .iter()
            .filter(|&where_clause| {
                matches!(where_clause.operator, GreaterThan | GreaterThanOrEquals)
            })
            .collect::<Vec<&&WhereClause>>();
        match lower_range_clauses.len() {
            0 => Ok(None),
            1 => Ok(Some(lower_range_clauses.get(0).unwrap())),
            _ => Err(Error::CorruptedData(String::from(
                "there can only at most one range clause with a lower bound",
            ))),
        }
    }

    fn upper_bound_clause(where_clauses: &'a [&WhereClause]) -> Result<Option<&'a Self>, Error> {
        let upper_range_clauses: Vec<&&WhereClause> = where_clauses
            .iter()
            .filter(|&where_clause| matches!(where_clause.operator, LessThan | LessThanOrEquals))
            .collect::<Vec<&&WhereClause>>();
        match upper_range_clauses.len() {
            0 => Ok(None),
            1 => Ok(Some(upper_range_clauses.get(0).unwrap())),
            _ => Err(Error::CorruptedData(String::from(
                "there can only at most one range clause with a lower bound",
            ))),
        }
    }

    fn group_range_clauses(where_clauses: &'a [WhereClause]) -> Result<Option<Self>, Error> {
        // In order to group range clauses
        let groupable_range_clauses: Vec<&WhereClause> = where_clauses
            .iter()
            .filter(|where_clause| match where_clause.operator {
                Equal => false,
                In => false,
                GreaterThan => true,
                GreaterThanOrEquals => true,
                LessThan => true,
                LessThanOrEquals => true,
                StartsWith => false,
                Between => false,
                BetweenExcludeBounds => false,
                BetweenExcludeRight => false,
                BetweenExcludeLeft => false,
            })
            .collect();

        let non_groupable_range_clauses: Vec<&WhereClause> = where_clauses
            .iter()
            .filter(|where_clause| match where_clause.operator {
                Equal => false,
                In => false,
                GreaterThan => false,
                GreaterThanOrEquals => false,
                LessThan => false,
                LessThanOrEquals => false,
                StartsWith => true,
                Between => true,
                BetweenExcludeBounds => true,
                BetweenExcludeRight => true,
                BetweenExcludeLeft => true,
            })
            .collect();

        return if non_groupable_range_clauses.is_empty() {
            if groupable_range_clauses.is_empty() {
                return Ok(None);
            } else if groupable_range_clauses.len() == 1 {
                let clause = *groupable_range_clauses.get(0).unwrap();
                return Ok(Some(clause.clone()));
            } else if groupable_range_clauses.len() > 2 {
                return Err(Error::CorruptedData(String::from(
                    "there can only be at most 2 range clauses",
                )));
            } else if groupable_range_clauses
                .iter()
                .any(|&z| z.field != groupable_range_clauses.first().unwrap().field)
            {
                return Err(Error::CorruptedData(String::from(
                    "all ranges must be on same field",
                )));
            } else {
                let lower_upper_error = || {
                    Error::CorruptedData(String::from(
                        "lower and upper bounds must be passed if providing 2 ranges",
                    ))
                };

                // we need to find the bounds of the clauses
                let lower_bounds_clause =
                    WhereClause::lower_bound_clause(groupable_range_clauses.as_slice())?
                        .ok_or_else(lower_upper_error)?;
                let upper_bounds_clause =
                    WhereClause::upper_bound_clause(groupable_range_clauses.as_slice())?
                        .ok_or_else(lower_upper_error)?;

                let operator = match (lower_bounds_clause.operator, upper_bounds_clause.operator) {
                    (GreaterThanOrEquals, LessThanOrEquals) => Some(Between),
                    (GreaterThanOrEquals, LessThan) => Some(BetweenExcludeRight),
                    (GreaterThan, LessThanOrEquals) => Some(BetweenExcludeLeft),
                    (GreaterThan, LessThan) => Some(BetweenExcludeBounds),
                    _ => None,
                }
                .ok_or_else(lower_upper_error)?;

                Ok(Some(WhereClause {
                    field: groupable_range_clauses.first().unwrap().field.clone(),
                    operator,
                    value: Value::Array(vec![
                        lower_bounds_clause.value.clone(),
                        upper_bounds_clause.value.clone(),
                    ]),
                }))
            }
        } else if non_groupable_range_clauses.len() == 1 {
            let where_clause = *non_groupable_range_clauses.get(0).unwrap();
            Ok(Some(where_clause.clone()))
        } else {
            // if non_groupable_range_clauses.len() > 1
            Err(Error::CorruptedData(String::from(
                "there can not be more than 1 non groupable range clause",
            )))
        };
    }

    fn split_value_for_between(
        &self,
        document_type: &DocumentType,
    ) -> Result<(Vec<u8>, Vec<u8>), Error> {
        let in_values = match &self.value {
            Value::Array(array) => Some(array),
            _ => None,
        }
        .ok_or_else(|| {
            Error::CorruptedData(String::from(
                "when using between operator you must provide a tuple array of values",
            ))
        })?;
        if in_values.len() != 2 {
            return Err(Error::CorruptedData(String::from(
                "when using between operator you must provide an array of exactly two values",
            )));
        }
        let left_key = document_type
            .serialize_value_for_key(self.field.as_str(), in_values.get(0).unwrap())?;
        let right_key = document_type
            .serialize_value_for_key(self.field.as_str(), in_values.get(1).unwrap())?;
        Ok((left_key, right_key))
    }

    // The start at document fields are:
    // document: The Document that we should start at
    // included: whether we should start at or after this document
    // left_to_right: should we be going left to right or right to left?
    fn to_path_query(
        &self,
        document_type: &DocumentType,
        start_at_document: &Option<(Document, bool)>,
        left_to_right: bool,
    ) -> Result<Query, Error> {
        // If there is a start_at_document, we need to get the value that it has for the
        // current field.
        let starts_at_key_option = match start_at_document {
            None => None,
            Some((document, included)) => {
                // if the key doesn't exist then we should ignore the starts at key
                document
                    .get_raw_for_document_type(self.field.as_str(), document_type, None)?
                    .map(|raw_value_option| (raw_value_option, *included))
            }
        };

        let mut query = Query::new_with_direction(left_to_right);
        match self.operator {
            Equal => {
                let key =
                    document_type.serialize_value_for_key(self.field.as_str(), &self.value)?;
                match starts_at_key_option {
                    None => {
                        query.insert_key(key);
                    }
                    Some((starts_at_key, included)) => {
                        if (left_to_right && starts_at_key < key)
                            || (!left_to_right && starts_at_key > key)
                            || (included && starts_at_key == key)
                        {
                            query.insert_key(key);
                        }
                    }
                }
            }
            In => {
                let in_values = match &self.value {
                    Value::Array(array) => Ok(array),
                    _ => Err(Error::CorruptedData(String::from(
                        "when using in operator you must provide an array of values",
                    ))),
                }?;
                match starts_at_key_option {
                    None => {
                        for value in in_values.iter() {
                            let key = document_type
                                .serialize_value_for_key(self.field.as_str(), value)?;
                            query.insert_key(key)
                        }
                    }
                    Some((starts_at_key, included)) => {
                        for value in in_values.iter() {
                            let key = document_type
                                .serialize_value_for_key(self.field.as_str(), value)?;

                            if (left_to_right && starts_at_key < key)
                                || (!left_to_right && starts_at_key > key)
                                || (included && starts_at_key == key)
                            {
                                query.insert_key(key);
                            }
                        }
                    }
                }
            }
            GreaterThan => {
                let key =
                    document_type.serialize_value_for_key(self.field.as_str(), &self.value)?;
                match starts_at_key_option {
                    None => query.insert_range_after(key..),
                    Some((starts_at_key, included)) => {
                        if left_to_right {
                            if starts_at_key <= key {
                                query.insert_range_after(key..);
                            } else if included {
                                query.insert_range_from(starts_at_key..);
                            } else {
                                query.insert_range_after(starts_at_key..);
                            }
                        } else if starts_at_key > key {
                            if included {
                                query.insert_range_after_to_inclusive(key..=starts_at_key);
                            } else {
                                query.insert_range_after_to(key..starts_at_key);
                            }
                        }
                    }
                }
            }
            GreaterThanOrEquals => {
                let key =
                    document_type.serialize_value_for_key(self.field.as_str(), &self.value)?;
                match starts_at_key_option {
                    None => query.insert_range_from(key..),
                    Some((starts_at_key, included)) => {
                        if left_to_right {
                            if starts_at_key < key || (included && starts_at_key == key) {
                                query.insert_range_from(key..);
                            } else if included {
                                query.insert_range_from(starts_at_key..);
                            } else {
                                query.insert_range_after(starts_at_key..);
                            }
                        } else if starts_at_key > key {
                            if included {
                                query.insert_range_inclusive(key..=starts_at_key);
                            } else {
                                query.insert_range(key..starts_at_key);
                            }
                        } else if included && starts_at_key == key {
                            query.insert_key(key);
                        }
                    }
                }
            }
            LessThan => {
                let key =
                    document_type.serialize_value_for_key(self.field.as_str(), &self.value)?;
                match starts_at_key_option {
                    None => query.insert_range_to(..key),
                    Some((starts_at_key, included)) => {
                        if left_to_right {
                            if starts_at_key < key {
                                if included {
                                    query.insert_range(key..starts_at_key);
                                } else {
                                    query.insert_range_after_to(key..starts_at_key);
                                }
                            }
                        } else if starts_at_key > key {
                            query.insert_range_to(..key);
                        } else if included {
                            query.insert_range_to_inclusive(..=starts_at_key);
                        } else {
                            query.insert_range_to(..starts_at_key);
                        }
                    }
                }
            }
            LessThanOrEquals => {
                let key =
                    document_type.serialize_value_for_key(self.field.as_str(), &self.value)?;
                match starts_at_key_option {
                    None => query.insert_range_to_inclusive(..=key),
                    Some((starts_at_key, included)) => {
                        if left_to_right {
                            if included && starts_at_key == key {
                                query.insert_key(key);
                            } else if starts_at_key < key {
                                if included {
                                    query.insert_range_inclusive(key..=starts_at_key);
                                } else {
                                    query.insert_range_after_to_inclusive(key..=starts_at_key);
                                }
                            }
                        } else if starts_at_key > key || (included && starts_at_key == key) {
                            query.insert_range_to_inclusive(..=key);
                        } else if included {
                            query.insert_range_to_inclusive(..=starts_at_key);
                        } else {
                            query.insert_range_to(..starts_at_key);
                        }
                    }
                }
            }
            Between => {
                let (left_key, right_key) = self.split_value_for_between(document_type)?;
                match starts_at_key_option {
                    None => query.insert_range_inclusive(left_key..=right_key),
                    Some((starts_at_key, included)) => {
                        if left_to_right {
                            if starts_at_key < left_key || (included && starts_at_key == left_key) {
                                query.insert_range_inclusive(left_key..=right_key)
                            } else if starts_at_key == left_key {
                                query.insert_range_after_to_inclusive(left_key..=right_key)
                            } else if starts_at_key > left_key && starts_at_key < right_key {
                                if included {
                                    query.insert_range_inclusive(starts_at_key..=right_key);
                                } else {
                                    query
                                        .insert_range_after_to_inclusive(starts_at_key..=right_key);
                                }
                            } else if starts_at_key == right_key && included {
                                query.insert_key(right_key);
                            }
                        } else if starts_at_key > right_key
                            || (included && starts_at_key == right_key)
                        {
                            query.insert_range_inclusive(left_key..=right_key)
                        } else if starts_at_key == right_key {
                            query.insert_range(left_key..right_key)
                        } else if starts_at_key > left_key && starts_at_key < right_key {
                            if included {
                                query.insert_range_inclusive(left_key..=starts_at_key);
                            } else {
                                query.insert_range(left_key..starts_at_key);
                            }
                        } else if starts_at_key == left_key && included {
                            query.insert_key(left_key);
                        }
                    }
                }
            }
            BetweenExcludeBounds => {
                let (left_key, right_key) = self.split_value_for_between(document_type)?;
                match starts_at_key_option {
                    None => query.insert_range_after_to(left_key..right_key),
                    Some((starts_at_key, included)) => {
                        if left_to_right {
                            if starts_at_key <= left_key {
                                query.insert_range_after_to(left_key..right_key)
                            } else if starts_at_key > left_key && starts_at_key < right_key {
                                if included {
                                    query.insert_range(starts_at_key..right_key);
                                } else {
                                    query.insert_range_after_to(starts_at_key..right_key);
                                }
                            }
                        } else if starts_at_key > right_key {
                            query.insert_range_inclusive(left_key..=right_key)
                        } else if starts_at_key == right_key {
                            query.insert_range(left_key..right_key)
                        } else if starts_at_key > left_key && starts_at_key < right_key {
                            if included {
                                query.insert_range_after_to_inclusive(left_key..=starts_at_key);
                            } else {
                                query.insert_range_after_to(left_key..starts_at_key);
                            }
                        }
                    }
                }
            }
            BetweenExcludeLeft => {
                let (left_key, right_key) = self.split_value_for_between(document_type)?;
                match starts_at_key_option {
                    None => query.insert_range_after_to_inclusive(left_key..=right_key),
                    Some((starts_at_key, included)) => {
                        if left_to_right {
                            if starts_at_key <= left_key {
                                query.insert_range_after_to_inclusive(left_key..=right_key)
                            } else if starts_at_key > left_key && starts_at_key < right_key {
                                if included {
                                    query.insert_range_inclusive(starts_at_key..=right_key);
                                } else {
                                    query
                                        .insert_range_after_to_inclusive(starts_at_key..=right_key);
                                }
                            } else if starts_at_key == right_key && included {
                                query.insert_key(right_key);
                            }
                        } else if starts_at_key > right_key
                            || (included && starts_at_key == right_key)
                        {
                            query.insert_range_after_to_inclusive(left_key..=right_key)
                        } else if starts_at_key > left_key && starts_at_key < right_key {
                            if included {
                                query.insert_range_inclusive(left_key..=starts_at_key);
                            } else {
                                query.insert_range(left_key..starts_at_key);
                            }
                        }
                    }
                }
            }
            BetweenExcludeRight => {
                let (left_key, right_key) = self.split_value_for_between(document_type)?;
                match starts_at_key_option {
                    None => query.insert_range(left_key..right_key),
                    Some((starts_at_key, included)) => {
                        if left_to_right {
                            if starts_at_key < left_key || (included && starts_at_key == left_key) {
                                query.insert_range(left_key..right_key)
                            } else if starts_at_key == left_key {
                                query.insert_range_after_to(left_key..right_key)
                            } else if starts_at_key > left_key && starts_at_key < right_key {
                                if included {
                                    query.insert_range(starts_at_key..right_key);
                                } else {
                                    query.insert_range_after_to(starts_at_key..right_key);
                                }
                            }
                        } else if starts_at_key >= right_key {
                            query.insert_range(left_key..right_key)
                        } else if starts_at_key > left_key && starts_at_key < right_key {
                            if included {
                                query.insert_range_inclusive(left_key..=starts_at_key);
                            } else {
                                query.insert_range(left_key..starts_at_key);
                            }
                        } else if starts_at_key == left_key && included {
                            query.insert_key(left_key);
                        }
                    }
                }
            }
            StartsWith => {
                let left_key =
                    document_type.serialize_value_for_key(self.field.as_str(), &self.value)?;
                let mut right_key = left_key.clone();
                let last_char = right_key.last_mut().ok_or_else(|| {
                    Error::CorruptedData(String::from(
                        "starts with must have at least one character",
                    ))
                })?;
                *last_char += 1;
                match starts_at_key_option {
                    None => query.insert_range(left_key..right_key),
                    Some((starts_at_key, included)) => {
                        if left_to_right {
                            if starts_at_key < left_key || (included && starts_at_key == left_key) {
                                query.insert_range(left_key..right_key)
                            } else if starts_at_key == left_key {
                                query.insert_range_after_to(left_key..right_key)
                            } else if starts_at_key > left_key && starts_at_key < right_key {
                                if included {
                                    query.insert_range(starts_at_key..right_key);
                                } else {
                                    query.insert_range_after_to(starts_at_key..right_key);
                                }
                            }
                        } else if starts_at_key >= right_key {
                            query.insert_range(left_key..right_key)
                        } else if starts_at_key > left_key && starts_at_key < right_key {
                            if included {
                                query.insert_range_inclusive(left_key..=starts_at_key);
                            } else {
                                query.insert_range(left_key..starts_at_key);
                            }
                        } else if starts_at_key == left_key && included {
                            query.insert_key(left_key);
                        }
                    }
                }
            }
        }
        Ok(query)
    }
}

#[derive(Clone, Debug, PartialEq)]
pub struct OrderClause {
    pub field: String,
    pub ascending: bool,
}

impl<'a> OrderClause {
    pub fn from_components(clause_components: &'a [Value]) -> Result<Self, Error> {
        if clause_components.len() != 2 {
            return Err(Error::CorruptedData(String::from(
                "order clause should have exactly 2 components",
            )));
        }

        let field_value = clause_components
            .get(0)
            .expect("check above enforces it exists");
        let field_ref = field_value.as_text().ok_or_else(|| {
            Error::CorruptedData(String::from(
                "first field of where component should be a string",
            ))
        })?;
        let field = String::from(field_ref);

        let asc_string_value = clause_components.get(1).unwrap();
        let asc_string = match asc_string_value {
            Value::Text(asc_string) => Some(asc_string.as_str()),
            _ => None,
        }
        .ok_or_else(|| {
            Error::CorruptedData(String::from("orderBy right component must be a string"))
        })?;
        let ascending = match asc_string {
            "asc" => true,
            "desc" => false,
            _ => {
                return Err(Error::CorruptedData(String::from(
                    "orderBy right component must be either a asc or desc string",
                )));
            }
        };

        Ok(OrderClause { field, ascending })
    }
}

#[derive(Debug, PartialEq)]
pub struct DriveQuery<'a> {
    pub contract: &'a Contract,
    pub document_type: &'a DocumentType,
    pub internal_clauses: InternalClauses,
    pub offset: u16,
    pub limit: u16,
    pub order_by: IndexMap<String, OrderClause>,
    pub start_at: Option<Vec<u8>>,
    pub start_at_included: bool,
}

impl<'a> DriveQuery<'a> {
    pub fn from_cbor(
        query_cbor: &[u8],
        contract: &'a Contract,
        document_type: &'a DocumentType,
    ) -> Result<Self, Error> {
        let query_document: HashMap<String, CborValue> = ciborium::de::from_reader(query_cbor)
            .map_err(|err| Error::CorruptedData(format!("unable to decode query: {}", err)))?;

        let limit: u16 = query_document
            .get("limit")
            .map_or(Some(defaults::DEFAULT_QUERY_LIMIT), |id_cbor| {
                if let CborValue::Integer(b) = id_cbor {
                    Some(i128::from(*b) as u16)
                } else {
                    None
                }
            })
            .ok_or_else(|| {
                Error::CorruptedData(String::from("limit should be a integer from 1 to 100"))
            })?;

        let all_where_clauses: Vec<WhereClause> =
            query_document.get("where").map_or(Ok(vec![]), |id_cbor| {
                if let CborValue::Array(clauses) = id_cbor {
                    clauses
                        .iter()
                        .map(|where_clause| {
                            if let CborValue::Array(clauses_components) = where_clause {
                                WhereClause::from_components(clauses_components)
                            } else {
                                Err(Error::CorruptedData(String::from(
                                    "where clause must be an array",
                                )))
                            }
                        })
                        .collect::<Result<Vec<WhereClause>, Error>>()
                } else {
                    Err(Error::CorruptedData(String::from(
                        "where clause must be an array",
                    )))
                }
            })?;

        let internal_clauses = Self::extract_clauses(all_where_clauses)?;

        let start_at_option = query_document.get("startAt");
        let start_after_option = query_document.get("startAfter");
        if start_after_option.is_some() && start_at_option.is_some() {
            return Err(Error::CorruptedData(String::from(
                "only one of startAt or startAfter should be provided",
            )));
        }

        let mut start_at_included = true;

        let mut start_option: Option<&Value> = None;

        if start_after_option.is_some() {
            start_option = start_after_option;
            start_at_included = false;
        } else if start_at_option.is_some() {
            start_option = start_at_option;
            start_at_included = true;
        }

        let start_at: Option<Vec<u8>> = start_option.and_then(bytes_for_system_value);

        let order_by: IndexMap<String, OrderClause> = query_document
            .get("orderBy")
            .map_or(vec![], |id_cbor| {
                if let CborValue::Array(clauses) = id_cbor {
                    clauses
                        .iter()
                        .filter_map(|order_clause| {
                            if let CborValue::Array(clauses_components) = order_clause {
                                OrderClause::from_components(clauses_components).ok()
                            } else {
                                None
                            }
                        })
                        .collect()
                } else {
                    vec![]
                }
            })
            .iter()
            .map(|order_clause| Ok((order_clause.field.clone(), order_clause.to_owned())))
            .collect::<Result<IndexMap<String, OrderClause>, Error>>()?;

        Ok(DriveQuery {
            contract,
            document_type,
            internal_clauses,
            offset: 0,
            limit,
            order_by,
            start_at,
            start_at_included,
        })
    }

    pub fn from_sql_expr(sql_string: &str, contract: &'a Contract) -> Result<Self, Error> {
        let dialect: GenericDialect = sqlparser::dialect::GenericDialect {};
        let statements: Vec<Statement> = Parser::parse_sql(&dialect, sql_string)
            .map_err(|_| Error::CorruptedData(String::from("Issue parsing sql")))?;

        // Should ideally iterate over each statement
        let first_statement = statements
            .get(0)
            .ok_or_else(|| Error::CorruptedData(String::from("Issue parsing SQL")))?;

        let query: &ast::Query = match first_statement {
            ast::Statement::Query(query_struct) => Some(query_struct),
            _ => None,
        }
        .ok_or_else(|| Error::CorruptedData(String::from("Issue parsing sql")))?;

        let limit = if let Some(limit_expr) = &query.limit {
            match limit_expr {
                ast::Expr::Value(Number(num_string, _)) => num_string.parse::<u16>().ok(),
                _ => None,
            }
            .ok_or_else(|| {
                Error::CorruptedData(String::from("Issue parsing sql: invalid limit value"))
            })?
        } else {
            defaults::DEFAULT_QUERY_LIMIT
        };

        let order_by: IndexMap<String, OrderClause> = query
            .order_by
            .iter()
            .map(|order_exp: &OrderByExpr| {
                let ascending = order_exp.asc.is_none() || order_exp.asc.unwrap();
                let field = order_exp.expr.to_string();
                (field.clone(), OrderClause { field, ascending })
            })
            .collect::<IndexMap<String, OrderClause>>();

        // Grab the select section of the query
        let select: &Select = match &query.body {
            ast::SetExpr::Select(select) => Some(select),
            _ => None,
        }
        .ok_or_else(|| Error::CorruptedData(String::from("Issue parsing sql")))?;

        // Get the document type from the 'from' section
        let document_type_name = match &select
            .from
            .get(0)
            .ok_or(Error::InvalidQuery("Invalid query: missing from section"))?
            .relation
        {
            Table {
                name,
                alias: _,
                args: _,
                with_hints: _,
            } => name.0.get(0).as_ref().map(|identifier| &identifier.value),
            _ => None,
        }
        .ok_or_else(|| {
            Error::CorruptedData(String::from("Issue parsing sql: invalid from value"))
        })?;

        let document_type = contract
            .document_types
            .get(document_type_name)
            .ok_or(Error::InvalidQuery("document type not found in contract"))?;

        // Restrictions
        // only binary where clauses are supported
        // i.e. [<fieldname>, <operator>, <value>]
        // [and] is used to separate where clauses
        // hence once [and] is encountered [left] and [right] must be binary operations
        // i.e other where clauses
        // e.g. firstname = wisdom and lastname = ogwu
        // if op is not [and] then [left] or [right] must not be a binary operation
        let mut all_where_clauses: Vec<WhereClause> = Vec::new();
        let selection_tree = select.selection.as_ref();

        fn build_where_clause(
            binary_operation: &ast::Expr,
            where_clauses: &mut Vec<WhereClause>,
        ) -> Result<(), Error> {
            match &binary_operation {
                ast::Expr::BinaryOp { left, op, right } => {
                    if *op == ast::BinaryOperator::And {
                        build_where_clause(&*left, where_clauses)?;
                        build_where_clause(&*right, where_clauses)?;
                    } else {
                        let mut where_operator = where_operator_from_sql_operator(op.clone())
                            .ok_or(Error::InvalidQuery("Unknown operator"))?;

                        let identifier;
                        let value_expr;

                        if matches!(&**left, ast::Expr::Identifier(_))
                            && matches!(&**right, ast::Expr::Value(_))
                        {
                            identifier = &**left;
                            value_expr = &**right;
                        } else if matches!(&**right, ast::Expr::Identifier(_))
                            && matches!(&**left, ast::Expr::Value(_))
                        {
                            identifier = &**right;
                            value_expr = &**left;
                            where_operator = where_operator.flip()?;
                        } else {
                            return Err(Error::InvalidQuery(
                                "Invalid query: where clause should have field name and value",
                            ));
                        }

                        let field_name = if let ast::Expr::Identifier(ident) = identifier {
                            ident.value.clone()
                        } else {
                            panic!("unreachable: confirmed it's identifier variant");
                        };

                        let value = if let ast::Expr::Value(value) = value_expr {
                            let cbor_val = sql_value_to_cbor(value.clone()).ok_or({
                                Error::InvalidQuery("Invalid query: unexpected value type")
                            })?;
                            if where_operator == StartsWith {
                                // make sure the value is of the right format i.e prefix%
                                let inner_text = cbor_val.as_text().ok_or({
                                    Error::InvalidQuery("Invalid query: startsWith takes text")
                                })?;
                                let match_locations: Vec<_> =
                                    inner_text.match_indices('%').collect();
                                if match_locations.len() == 1
                                    && match_locations[0].0 == inner_text.len() - 1
                                {
                                    CborValue::Text(String::from(
                                        &inner_text[..(inner_text.len() - 1)],
                                    ))
                                } else {
                                    return Err(Error::InvalidQuery("Invalid query: like can only be used to represent startswith"));
                                }
                            } else {
                                cbor_val
                            }
                        } else {
                            panic!("unreachable: confirmed it's value variant");
                        };

                        where_clauses.push(WhereClause {
                            field: field_name,
                            operator: where_operator,
                            value,
                        });
                    }
                    Ok(())
                }
                _ => Err(Error::CorruptedData(String::from(
                    "Issue parsing sql: invalid selection format",
                ))),
            }
        }

        // Where clauses are optional
        if let Some(selection_tree) = selection_tree {
            build_where_clause(selection_tree, &mut all_where_clauses)?;
        }

        let internal_clauses = Self::extract_clauses(all_where_clauses)?;

        let start_at_option = None;
        let start_at_included = true;
        let start_at: Option<Vec<u8>> = start_at_option.and_then(bytes_for_system_value);

        Ok(DriveQuery {
            contract,
            document_type,
            internal_clauses,
            offset: 0,
            limit,
            order_by,
            start_at,
            start_at_included,
        })
    }

    fn extract_clauses(all_where_clauses: Vec<WhereClause>) -> Result<InternalClauses, Error> {
        let range_clause = WhereClause::group_range_clauses(&all_where_clauses)?;

        let equal_clauses_array = all_where_clauses
            .iter()
            .filter_map(|where_clause| match where_clause.operator {
                Equal => Some(where_clause.clone()),
                _ => None,
            })
            .collect::<Vec<WhereClause>>();

        let in_clauses_array = all_where_clauses
            .iter()
            .filter_map(|where_clause| match where_clause.operator {
                In => Some(where_clause.clone()),
                _ => None,
            })
            .collect::<Vec<WhereClause>>();

        let in_clause = match in_clauses_array.len() {
            0 => Ok(None),
            1 => Ok(Some(
                in_clauses_array
                    .get(0)
                    .expect("there must be a value")
                    .clone(),
            )),
            _ => Err(Error::CorruptedData(String::from(
                "There should only be one in clause",
            ))),
        }?;

        let equal_clauses: HashMap<String, WhereClause> = equal_clauses_array
            .into_iter()
            .map(|where_clause| (where_clause.field.clone(), where_clause))
            .collect();

        Ok(InternalClauses {
            in_clause,
            range_clause,
            equal_clauses,
        })
    }

    pub fn execute_with_proof(
        self,
        _grove: &mut GroveDb,
        _transaction: Option<&OptimisticTransactionDBTransaction>,
    ) -> Result<Vec<u8>, Error> {
        todo!()
    }

    pub fn execute_no_proof(
        &self,
        grove: &mut GroveDb,
        transaction: Option<&OptimisticTransactionDBTransaction>,
    ) -> Result<(Vec<Vec<u8>>, u16), Error> {
        // First we should get the overall document_type_path
        let document_type_path = self
            .contract
            .document_type_path(self.document_type.name.as_str())
            .into_iter()
            .map(|a| a.to_vec())
            .collect::<Vec<Vec<u8>>>();

        let starts_at_document: Option<(Document, bool)> = match &self.start_at {
            None => Ok(None),
            Some(starts_at) => {
                // First if we have a startAt or or startsAfter we must get the element
                // from the backing store

                let document_holding_path = self
                    .contract
                    .documents_primary_key_path(self.document_type.name.as_str());
                let start_at_document = grove.get(document_holding_path, starts_at, transaction)?;
                if let Element::Item(item) = start_at_document {
                    let document = Document::from_cbor(item.as_slice(), None, None)?;
                    Ok(Some((document, self.start_at_included)))
                } else {
                    Err(Error::CorruptedData(String::from(
                        "Holding paths should only have items",
                    )))
                }
            }
        }?;

        let equal_fields = self
            .internal_clauses
            .equal_clauses
            .keys()
            .map(|s| s.as_str())
            .collect::<Vec<&str>>();
        let in_field = self
            .internal_clauses
            .in_clause
            .as_ref()
            .map(|in_clause| in_clause.field.as_str());
        let range_field = self
            .internal_clauses
            .range_clause
            .as_ref()
            .map(|range_clause| range_clause.field.as_str());
        let mut fields = equal_fields;
        if let Some(range_field) = range_field {
            fields.push(range_field);
        }
        if let Some(in_field) = in_field {
            fields.push(in_field);
            //if there is an in_field, it always takes precedence
        }

        let order_by_keys: Vec<&str> = self
            .order_by
            .keys()
            .map(|key: &String| {
                let str = key.as_str();
                if !fields.contains(&str) {
                    fields.push(str);
                }
                str
            })
            .collect();

<<<<<<< HEAD
        let is_primary_key_query = fields.contains(&"$id");
=======
        // TODO: It's done in a terrable way due to unblock integration ASAP
        //   must be refactoring in the upcoming PR

        let is_primary_key_query = fields.contains(String::from("$id"));
>>>>>>> 4326c0c1

        let path_query = if !is_primary_key_query {
            let (index, difference) = self
                .document_type
                .index_for_types(fields.as_slice(), in_field, order_by_keys.as_slice())
                .ok_or(Error::InvalidQuery("query must be for valid indexes"))?;
            if difference > defaults::MAX_INDEX_DIFFERENCE {
                return Err(Error::InvalidQuery(
                    "query must better match an existing index",
                ));
            }

            let ordered_clauses: Vec<&WhereClause> = index
                .properties
                .iter()
                .filter_map(|field| self.internal_clauses.equal_clauses.get(field.name.as_str()))
                .collect();
            let (last_clause, last_clause_is_range, subquery_clause) =
                match &self.internal_clauses.in_clause {
                    None => match &self.internal_clauses.range_clause {
                        None => (ordered_clauses.last().copied(), false, None),
                        Some(where_clause) => (Some(where_clause), true, None),
                    },
                    Some(where_clause) => match &self.internal_clauses.range_clause {
                        None => (Some(where_clause), true, None),
                        Some(range_clause) => (Some(where_clause), true, Some(range_clause)),
                    },
                };

            // We need to get the terminal indexes unused by clauses.
            let left_over_index_properties = index
                .properties
                .iter()
                .filter(|field| {
                    !(self
                        .internal_clauses
                        .equal_clauses
                        .get(field.name.as_str())
                        .is_some()
                        || (last_clause.is_some() && last_clause.unwrap().field == field.name)
                        || (subquery_clause.is_some()
                            && subquery_clause.unwrap().field == field.name))
                })
                .collect::<Vec<&IndexProperty>>();

            let intermediate_values = index
                .properties
                .iter()
                .filter_map(|field| {
                    match self.internal_clauses.equal_clauses.get(field.name.as_str()) {
                        None => None,
                        Some(where_clause) => {
                            if !last_clause_is_range
                                && last_clause.is_some()
                                && last_clause.unwrap().field == field.name
                            {
                                //there is no need to give an intermediate value as the last clause is an equality
                                None
                            } else {
                                Some(self.document_type.serialize_value_for_key(
                                    field.name.as_str(),
                                    &where_clause.value,
                                ))
                            }
                        }
                    }
                })
                .collect::<Result<Vec<Vec<u8>>, Error>>()?;

            fn recursive_insert(
                query: Option<&mut Query>,
                left_over_index_properties: &[&IndexProperty],
                unique: bool,
            ) -> Option<Query> {
                match left_over_index_properties.split_first() {
                    None => {
                        if let Some(query) = query {
                            match unique {
                                true => {
                                    query.set_subquery_key(vec![0]);
                                }
                                false => {
                                    query.set_subquery_key(vec![0]);
                                    // we just get all by document id order ascending
                                    let mut full_query = Query::new();
                                    full_query.insert_all();
                                    query.set_subquery(full_query);
                                }
                            }
                        }
                        None
                    }
                    Some((first, left_over)) => {
                        let mut inner_query = Query::new_with_direction(first.ascending);
                        inner_query.insert_all();
                        recursive_insert(Some(&mut inner_query), left_over, unique);
                        match query {
                            None => Some(inner_query),
                            Some(query) => {
                                query.set_subquery(inner_query);
                                query.set_subquery_key(first.name.as_bytes().to_vec());
                                None
                            }
                        }
                    }
                }
            }

            let final_query = match last_clause {
                None => recursive_insert(None, left_over_index_properties.as_slice(), index.unique)
                    .expect("Index must have left over properties if no last clause"),
                Some(where_clause) => {
                    let left_to_right = if where_clause.operator.is_range() {
                        let order_clause: &OrderClause = self
                            .order_by
                            .get(where_clause.field.as_str())
                            .ok_or(Error::InvalidQuery(
                                "query must have an orderBy field for each range element",
                            ))?;

                        order_clause.ascending
                    } else {
                        true
                    };

                    let mut query = where_clause.to_path_query(
                        self.document_type,
                        &starts_at_document,
                        left_to_right,
                    )?;

                    match subquery_clause {
                        None => {
                            recursive_insert(
                                Some(&mut query),
                                left_over_index_properties.as_slice(),
                                index.unique,
                            );
                        }
                        Some(where_clause) => {
                            let order_clause: &OrderClause = self
                                .order_by
                                .get(where_clause.field.as_str())
                                .ok_or(Error::InvalidQuery(
                                    "query must have an orderBy field for each range element",
                                ))?;
                            let mut subquery = where_clause.to_path_query(
                                self.document_type,
                                &starts_at_document,
                                order_clause.ascending,
                            )?;
                            recursive_insert(
                                Some(&mut subquery),
                                left_over_index_properties.as_slice(),
                                index.unique,
                            );
                            let subindex = where_clause.field.as_bytes().to_vec();
                            query.set_subquery_key(subindex);
                            query.set_subquery(subquery);
                        }
                    };

                    query
                }
            };

            let (intermediate_indexes, last_indexes) =
                index.properties.split_at(intermediate_values.len());

            // Now we should construct the path
            let last_index = last_indexes.first().ok_or_else(|| {
                Error::CorruptedData(String::from("document query has no index with fields"))
            })?;

            let mut path = document_type_path;

            for (intermediate_index, intermediate_value) in
                intermediate_indexes.iter().zip(intermediate_values.iter())
            {
                path.push(intermediate_index.name.as_bytes().to_vec());
                path.push(intermediate_value.as_slice().to_vec());
            }

            path.push(last_index.name.as_bytes().to_vec());

            PathQuery::new(
                path,
                SizedQuery::new(final_query, Some(self.limit), Some(self.offset)),
            )
        } else {
            let mut path = document_type_path.clone();

            // Add primary key ($id) subtree
            path.push(vec![0]);

            let left_to_right = if self.order_by.keys().len() == 1 {
                if self.order_by.keys().next().unwrap() != "$id" {
                    return Err(Error::CorruptedData(String::from(
                        "order by should include $id only",
                    )));
                }

                let order_clause = self.order_by.get("$id").unwrap();

                order_clause.ascending
            } else {
                true
            };

            let mut query = Query::new_with_direction(left_to_right);

            // Allow only in and == operators
            if self.internal_clauses.range_clause.is_some() {
                return Err(Error::CorruptedData(String::from(
                    "$id can be used only with '==' or 'in' operators",
                )));
            }

            let where_clause = if self.internal_clauses.equal_clauses.get("$id").is_some() {
                self.internal_clauses.equal_clauses.get("$id").unwrap()
            } else if self.internal_clauses.in_clause.is_some() {
                self.internal_clauses.in_clause.as_ref().unwrap()
            } else {
                return Err(Error::CorruptedData(String::from(
                    "order by should include $id only",
                )));
            };

            // If there is a start_at_document, we need to get the value that it has for the
            // current field.
            let starts_at_key_option = match starts_at_document {
                None => None,
                Some((document, included)) => {
                    // if the key doesn't exist then we should ignore the starts at key
                    document
                        .get_raw_for_document_type("$id", self.document_type, None)?
                        .map(|raw_value_option| (raw_value_option, included))
                }
            };

            match where_clause.operator {
                Equal => {
                    let key = self
                        .document_type
                        .serialize_value_for_key("$id", &where_clause.value)?;

                    match starts_at_key_option {
                        None => {
                            query.insert_key(key);
                        }
                        Some((starts_at_key, included)) => {
                            if (left_to_right && starts_at_key < key)
                                || (!left_to_right && starts_at_key > key)
                                || (included && starts_at_key == key)
                            {
                                query.insert_key(key);
                            }
                        }
                    }
                }
                In => {
                    let in_values = match &where_clause.value {
                        Value::Array(array) => Ok(array),
                        _ => Err(Error::CorruptedData(String::from(
                            "when using in operator you must provide an array of values",
                        ))),
                    }?;
                    match starts_at_key_option {
                        None => {
                            for value in in_values.iter() {
                                let key =
                                    self.document_type.serialize_value_for_key("$id", value)?;
                                query.insert_key(key)
                            }
                        }
                        Some((starts_at_key, included)) => {
                            for value in in_values.iter() {
                                let key =
                                    self.document_type.serialize_value_for_key("$id", value)?;

                                if (left_to_right && starts_at_key < key)
                                    || (!left_to_right && starts_at_key > key)
                                    || (included && starts_at_key == key)
                                {
                                    query.insert_key(key);
                                }
                            }
                        }
                    }
                }
                _ => {
                    return Err(Error::CorruptedData(String::from(
                        "only '==' and 'in' operators are supported for $id",
                    )))
                }
            }

            PathQuery::new(
                path,
                SizedQuery::new(query, Some(self.limit), Some(self.offset)),
            )
        };

        let query_result = grove.get_path_query(&path_query, transaction);
        match query_result {
            Err(Error::InvalidPathKey(ref message)) => {
                if message.starts_with("key not found in Merk:") {
                    Ok((Vec::new(), 0))
                } else {
                    query_result
                }
            }
            Err(e) => Err(e),
            Ok(result) => Ok(result),
        }
    }
}<|MERGE_RESOLUTION|>--- conflicted
+++ resolved
@@ -1163,14 +1163,9 @@
             })
             .collect();
 
-<<<<<<< HEAD
-        let is_primary_key_query = fields.contains(&"$id");
-=======
         // TODO: It's done in a terrable way due to unblock integration ASAP
         //   must be refactoring in the upcoming PR
-
-        let is_primary_key_query = fields.contains(String::from("$id"));
->>>>>>> 4326c0c1
+        let is_primary_key_query = fields.contains(&"$id");
 
         let path_query = if !is_primary_key_query {
             let (index, difference) = self
