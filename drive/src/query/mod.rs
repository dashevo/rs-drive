--- conflicted
+++ resolved
@@ -2,14 +2,10 @@
 use std::ops::BitXor;
 
 use ciborium::value::Value;
-<<<<<<< HEAD
-use grovedb::{
-=======
 use dpp::data_contract::extra::encode_float;
 use dpp::data_contract::extra::ContractError;
 use dpp::data_contract::extra::DriveContractExt;
 pub use grovedb::{
->>>>>>> b1e469be
     Element, Error as GroveError, GroveDb, PathQuery, Query, QueryItem, SizedQuery, TransactionArg,
 };
 
@@ -530,11 +526,7 @@
             if self.document_type.documents_keep_history {
                 // if the documents keep history then we should insert a subquery
                 if let Some(block_time) = self.block_time {
-<<<<<<< HEAD
-                    let encoded_block_time = crate::common::encode::encode_float(block_time)?;
-=======
                     let encoded_block_time = encode_float(block_time)?;
->>>>>>> b1e469be
                     let mut sub_query = Query::new_with_direction(false);
                     sub_query.insert_range_to_inclusive(..=encoded_block_time);
                     query.set_subquery(sub_query);
