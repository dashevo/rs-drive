--- conflicted
+++ resolved
@@ -201,11 +201,7 @@
 #[test]
 #[ignore]
 fn test_query_many() {
-<<<<<<< HEAD
     let (mut drive, contract, _tmp_dir) = setup(1600, 73509);
-=======
-    let (mut drive, contract, tmp_dir) = setup_family_tests(1600, 73509);
->>>>>>> dda68199
     let storage = drive.grove.storage();
     let db_transaction = storage.transaction();
     let people = Person::random_people(10, 73409);
@@ -235,13 +231,8 @@
 }
 
 #[test]
-<<<<<<< HEAD
-fn test_query() {
-    let (mut drive, contract, _tmp_dir) = setup(10, 73509);
-=======
 fn test_family_query() {
-    let (mut drive, contract, tmp_dir) = setup_family_tests(10, 73509);
->>>>>>> dda68199
+    let (mut drive, contract, _tmp_dir) = setup_family_tests(10, 73509);
 
     let storage = drive.grove.storage();
     let db_transaction = storage.transaction();
@@ -1397,11 +1388,7 @@
     // These tests confirm that sql statements produce the same drive query
     // as their json counterparts, tests above confirm that the json queries
     // produce the correct result set
-<<<<<<< HEAD
-    let (_, contract, _tmp_dir) = setup(10, 73509);
-=======
-    let (_, contract, tmp_dir) = setup_family_tests(10, 73509);
->>>>>>> dda68199
+    let (_, contract, _tmp_dir) = setup_family_tests(10, 73509);
     let person_document_type = contract
         .document_types
         .get("person")
