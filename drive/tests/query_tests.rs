--- conflicted
+++ resolved
@@ -76,8 +76,6 @@
     );
 
     let people = Person::random_people(count, seed);
-<<<<<<< HEAD
-=======
     for person in people {
         let value = serde_json::to_value(&person).expect("serialized person");
         let document_cbor =
@@ -109,7 +107,6 @@
     let storage = drive.grove.storage();
     let db_transaction = storage.transaction();
     let people = Person::random_people(10, 73409);
->>>>>>> 3221ec89
     for person in people {
         let value = serde_json::to_value(&person).expect("serialized person");
         let document_cbor =
@@ -136,8 +133,7 @@
 
 #[test]
 fn test_query() {
-<<<<<<< HEAD
-    let (mut drive, contract) = setup(10, 73509);
+    let (mut drive, contract, tmp_dir) = setup(10, 73509);
 
     let storage = drive.grove.storage();
     let db_transaction = storage.transaction();
@@ -158,9 +154,6 @@
         ]
     );
 
-=======
-    let (mut drive, contract, tmp_dir) = setup(10, 73509);
->>>>>>> 3221ec89
     let all_names = [
         "Adey".to_string(),
         "Briney".to_string(),
