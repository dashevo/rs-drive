const { promisify } = require('util');
const { join: pathJoin } = require('path');
const cbor = require('cbor');
const Document = require('@dashevo/dpp/lib/document/Document');
const decodeProtocolEntityFactory = require('@dashevo/dpp/lib/decodeProtocolEntityFactory');

// This file is crated when run `npm run build`. The actual source file that
// exports those functions is ./src/lib.rs
const {
  driveOpen,
  driveClose,
  driveCreateRootTree,
  driveApplyContract,
  driveCreateDocument,
  driveUpdateDocument,
  driveDeleteDocument,
  driveQueryDocuments,
  driveInsertIdentity,
} = require('neon-load-or-build')({
  dir: pathJoin(__dirname, '..'),
});

const GroveDB = require('./GroveDB');

const appendStack = require('./appendStack');

const decodeProtocolEntity = decodeProtocolEntityFactory();

// Convert the Drive methods from using callbacks to returning promises
const driveCloseAsync = appendStack(promisify(driveClose));
const driveCreateRootTreeAsync = appendStack(promisify(driveCreateRootTree));
const driveApplyContractAsync = appendStack(promisify(driveApplyContract));
const driveCreateDocumentAsync = appendStack(promisify(driveCreateDocument));
const driveUpdateDocumentAsync = appendStack(promisify(driveUpdateDocument));
const driveDeleteDocumentAsync = appendStack(promisify(driveDeleteDocument));
const driveQueryDocumentsAsync = appendStack(promisify(driveQueryDocuments));
const driveInsertIdentityAsync = appendStack(promisify(driveInsertIdentity));

// Wrapper class for the boxed `Drive` for idiomatic JavaScript usage
class Drive {
  /**
   * @param {string} dbPath
   */
  constructor(dbPath) {
    this.drive = driveOpen(dbPath);
    this.groveDB = new GroveDB(this.drive);
  }

  /**
   * @returns {GroveDB}
   */
  getGroveDB() {
    return this.groveDB;
  }

  /**
   * @returns {Promise<void>}
   */
  async close() {
    return driveCloseAsync.call(this.drive);
  }

  /**
   * @param {boolean} [useTransaction=false]
   * @returns {Promise<[number, number]>}
   */
  async createRootTree(useTransaction = false) {
    return driveCreateRootTreeAsync.call(this.drive, useTransaction);
  }

  /**
   * @param {DataContract} dataContract
   * @param {Date} blockTime
   * @param {boolean} [useTransaction=false]
<<<<<<< HEAD
   * @param {boolean} [dryRun=false]
   * @returns {Promise<void>}
=======
   * @returns {Promise<[number, number]>}
>>>>>>> 3712ff75
   */
  async applyContract(dataContract, blockTime, useTransaction = false, dryRun = false) {
    return driveApplyContractAsync.call(
      this.drive,
      dataContract.toBuffer(),
      blockTime,
      !dryRun,
      useTransaction,
    );
  }

  /**
   * @param {Document} document
   * @param {Date} blockTime
   * @param {boolean} [useTransaction=false]
<<<<<<< HEAD
   * @param {boolean} [dryRun=false]
   * @returns {Promise<void>}
=======
   * @returns {Promise<[number, number]>}
>>>>>>> 3712ff75
   */
  async createDocument(document, blockTime, useTransaction = false, dryRun = false) {
    return driveCreateDocumentAsync.call(
      this.drive,
      document.toBuffer(),
      document.getDataContract().toBuffer(),
      document.getType(),
      document.getOwnerId().toBuffer(),
      true,
      blockTime,
      !dryRun,
      useTransaction,
    );
  }

  /**
   * @param {Document} document
   * @param {Date} blockTime
   * @param {boolean} [useTransaction=false]
<<<<<<< HEAD
   * @param {boolean} [dryRun=false]
   * @returns {Promise<void>}
=======
   * @returns {Promise<[number, number]>}
>>>>>>> 3712ff75
   */
  async updateDocument(document, blockTime, useTransaction = false, dryRun = false) {
    return driveUpdateDocumentAsync.call(
      this.drive,
      document.toBuffer(),
      document.getDataContract().toBuffer(),
      document.getType(),
      document.getOwnerId().toBuffer(),
      blockTime,
      !dryRun,
      useTransaction,
    );
  }

  /**
   * @param {DataContract} dataContract
   * @param {string} documentType
   * @param {Identifier} documentId
   * @param {boolean} [useTransaction=false]
<<<<<<< HEAD
   * @param {boolean} [dryRun=false]
   * @returns {Promise<void>}
=======
   * @returns {Promise<[number, number]>}
>>>>>>> 3712ff75
   */
  async deleteDocument(
    dataContract,
    documentType,
    documentId,
    useTransaction = false,
    dryRun = false,
  ) {
    return driveDeleteDocumentAsync.call(
      this.drive,
      documentId.toBuffer(),
      dataContract.toBuffer(),
      documentType,
      !dryRun,
      useTransaction,
    );
  }

  /**
   *
   * @param {DataContract} dataContract
   * @param {string} documentType
   * @param [query]
   * @param [query.where]
   * @param [query.limit]
   * @param [query.startAt]
   * @param [query.startAfter]
   * @param [query.orderBy]
   * @param {Boolean} [useTransaction=false]
   * @returns {Promise<[Document[], number]>}
   */
  async queryDocuments(dataContract, documentType, query = {}, useTransaction = false) {
    const encodedQuery = await cbor.encodeAsync(query);

    const [encodedDocuments, , processingFee] = await driveQueryDocumentsAsync.call(
      this.drive,
      encodedQuery,
      dataContract.id.toBuffer(),
      documentType,
      useTransaction,
    );

    const documents = encodedDocuments.map((encodedDocument) => {
      const [protocolVersion, rawDocument] = decodeProtocolEntity(encodedDocument);

      rawDocument.$protocolVersion = protocolVersion;

      return new Document(rawDocument, dataContract);
    });

    return [
      documents,
      processingFee,
    ];
  }

  /**
<<<<<<< HEAD
   * @param {Identity} identity
   * @param {boolean} [useTransaction=false]
   * @param {boolean} [dryRun=false]
   * @returns {Promise<void>}
=======
   * @param {DataContract} identity
   * @param {boolean} [useTransaction=false]
   * @returns {Promise<[number, number]>}
>>>>>>> 3712ff75
   */
  async insertIdentity(identity, useTransaction = false, dryRun = false) {
    return driveInsertIdentityAsync.call(
      this.drive,
      identity.id.toBuffer(),
      identity.toBuffer(),
      !dryRun,
      useTransaction,
    );
  }
}

/**
 * @typedef Element
 * @property {string} type - element type. Can be "item", "reference" or "tree"
 * @property {Buffer|Buffer[]} value - element value
 */

/**
 * @typedef PathQuery
 * @property {Buffer[]} path
 * @property {SizedQuery} query
 */

/**
 * @typedef SizedQuery
 * @property {Query} query
 * @property {Number|null} limit
 * @property {Number|null} offset
 */

/**
 * @typedef Query
 * @property {Array} items
 * @property {Buffer|null} subqueryKey
 * @property {Query|null} subquery
 * @property {boolean| null} leftToRight
 */

module.exports = Drive;<|MERGE_RESOLUTION|>--- conflicted
+++ resolved
@@ -62,6 +62,7 @@
 
   /**
    * @param {boolean} [useTransaction=false]
+   *
    * @returns {Promise<[number, number]>}
    */
   async createRootTree(useTransaction = false) {
@@ -72,12 +73,9 @@
    * @param {DataContract} dataContract
    * @param {Date} blockTime
    * @param {boolean} [useTransaction=false]
-<<<<<<< HEAD
-   * @param {boolean} [dryRun=false]
-   * @returns {Promise<void>}
-=======
-   * @returns {Promise<[number, number]>}
->>>>>>> 3712ff75
+   * @param {boolean} [dryRun=false]
+   *
+   * @returns {Promise<[number, number]>}
    */
   async applyContract(dataContract, blockTime, useTransaction = false, dryRun = false) {
     return driveApplyContractAsync.call(
@@ -93,12 +91,9 @@
    * @param {Document} document
    * @param {Date} blockTime
    * @param {boolean} [useTransaction=false]
-<<<<<<< HEAD
-   * @param {boolean} [dryRun=false]
-   * @returns {Promise<void>}
-=======
-   * @returns {Promise<[number, number]>}
->>>>>>> 3712ff75
+   * @param {boolean} [dryRun=false]
+   *
+   * @returns {Promise<[number, number]>}
    */
   async createDocument(document, blockTime, useTransaction = false, dryRun = false) {
     return driveCreateDocumentAsync.call(
@@ -118,12 +113,9 @@
    * @param {Document} document
    * @param {Date} blockTime
    * @param {boolean} [useTransaction=false]
-<<<<<<< HEAD
-   * @param {boolean} [dryRun=false]
-   * @returns {Promise<void>}
-=======
-   * @returns {Promise<[number, number]>}
->>>>>>> 3712ff75
+   * @param {boolean} [dryRun=false]
+   *
+   * @returns {Promise<[number, number]>}
    */
   async updateDocument(document, blockTime, useTransaction = false, dryRun = false) {
     return driveUpdateDocumentAsync.call(
@@ -143,12 +135,9 @@
    * @param {string} documentType
    * @param {Identifier} documentId
    * @param {boolean} [useTransaction=false]
-<<<<<<< HEAD
-   * @param {boolean} [dryRun=false]
-   * @returns {Promise<void>}
-=======
-   * @returns {Promise<[number, number]>}
->>>>>>> 3712ff75
+   * @param {boolean} [dryRun=false]
+   *
+   * @returns {Promise<[number, number]>}
    */
   async deleteDocument(
     dataContract,
@@ -178,6 +167,7 @@
    * @param [query.startAfter]
    * @param [query.orderBy]
    * @param {Boolean} [useTransaction=false]
+   *
    * @returns {Promise<[Document[], number]>}
    */
   async queryDocuments(dataContract, documentType, query = {}, useTransaction = false) {
@@ -206,16 +196,11 @@
   }
 
   /**
-<<<<<<< HEAD
    * @param {Identity} identity
    * @param {boolean} [useTransaction=false]
    * @param {boolean} [dryRun=false]
-   * @returns {Promise<void>}
-=======
-   * @param {DataContract} identity
-   * @param {boolean} [useTransaction=false]
-   * @returns {Promise<[number, number]>}
->>>>>>> 3712ff75
+   *
+   * @returns {Promise<[number, number]>}
    */
   async insertIdentity(identity, useTransaction = false, dryRun = false) {
     return driveInsertIdentityAsync.call(
