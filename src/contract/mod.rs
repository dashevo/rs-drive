mod types;

use crate::drive::{Drive, RootTree};
use ciborium::value::{Value as CborValue, Value};
use grovedb::Error;
use serde::{Deserialize, Serialize};
use std::collections::HashMap;

// contract
// - id
// - documents
//      - document_type
//          - indices
//               - properties
//                  - name
//                  - ascending
//               - unique

// Struct Definitions
#[derive(Serialize, Deserialize, Debug)]
pub struct Contract {
    pub document_types: HashMap<String, DocumentType>,
    pub id: Vec<u8>,
}

#[derive(Serialize, Deserialize, Debug)]
pub struct DocumentType {
    pub name: String,
    pub indices: Vec<Index>,
    pub properties: HashMap<String, types::DocumentFieldType>,
}

#[derive(Serialize, Deserialize, Debug)]
pub struct Document {
    pub id: Vec<u8>,
    pub properties: HashMap<String, CborValue>,
    pub owner_id: Vec<u8>,
}

#[derive(Clone, Serialize, Deserialize, Debug)]
pub struct Index {
    pub properties: Vec<IndexProperty>,
    pub unique: bool,
}

impl Index {
    // The matches function will take a slice of an array of strings and an optional sort on value.
    // An index matches if all the index_names in the slice are consecutively the index's properties
    // with leftovers permitted.
    // If a sort_on value is provided it must match the last index property.
    // The number returned is the number of unused index properties

    // A case for example if we have an index on person's name and age
    // where we say name == 'Sam' sort by age
    // there is no field operator on age
    // The return value for name == 'Sam' sort by age would be 0
    // The return value for name == 'Sam and age > 5 sort by age would be 0
    // the return value for sort by age would be 1
    pub fn matches(
        &self,
        index_names: &[&str],
        in_field_name: Option<&str>,
        order_by: &[&str],
    ) -> Option<u16> {
        // Here we are trying to figure out if the Index matches the order by
        // To do so we take the index and go backwards as we need the order by clauses to be
        // continuous, but they do not need to be at the end.
        let mut reduced_properties = self.properties.as_slice();
        // let mut should_ignore: Vec<String> = order_by.iter().map(|&str| str.to_string()).collect();
        if !order_by.is_empty() {
            for _ in 0..self.properties.len() {
                if reduced_properties.len() < order_by.len() {
                    return None;
                }
                let matched_ordering = reduced_properties
                    .iter()
                    .rev()
                    .zip(order_by.iter().rev())
                    .all(|(property, &sort)| property.name.as_str() == sort);
                if matched_ordering {
                    break;
                }
                if let Some((last, elements)) = reduced_properties.split_last() {
                    // should_ignore.push(last.name.clone());
                    reduced_properties = elements;
                } else {
                    return None;
                }
            }
        }

        let last_property = self.properties.last()?;

        // the in field can only be on the last or before last property
        if let Some(in_field_name) = in_field_name {
            if last_property.name.as_str() != in_field_name {
                // it can also be on the before last
                if self.properties.len() == 1 {
                    return None;
                }
                let before_last_property = self.properties.get(self.properties.len() - 2)?;
                if before_last_property.name.as_str() != in_field_name {
                    return None;
                }
            }
        }

        let mut d = self.properties.len();

        for search_name in index_names.iter() {
            if !reduced_properties
                .iter()
                .any(|property| property.name.as_str() == *search_name)
            {
                return None;
            }
            d -= 1;
        }

        Some(d as u16)
    }
}

#[derive(Clone, Serialize, Deserialize, Debug)]
pub struct IndexProperty {
    pub(crate) name: String,
    pub(crate) ascending: bool,
}

// Struct Implementations
impl Contract {
    pub fn from_cbor(contract_cbor: &[u8]) -> Result<Self, Error> {
        let (version, read_contract_cbor) = contract_cbor.split_at(4);
        if !Drive::check_protocol_version_bytes(version) {
            return Err(Error::CorruptedData(String::from(
                "invalid protocol version",
            )));
        }
        // Deserialize the contract
        let contract: HashMap<String, CborValue> = ciborium::de::from_reader(read_contract_cbor)
            .map_err(|_| Error::CorruptedData(String::from("unable to decode contract")))?;

        // Get the contract id
        let contract_id = bytes_for_system_value_from_hash_map(&contract, "$id")
            .ok_or_else(|| Error::CorruptedData(String::from("unable to get contract id")))?;

        let documents_cbor_value = contract
            .get("documents")
            .ok_or_else(|| Error::CorruptedData(String::from("unable to get documents")))?;
        let contract_document_types_raw = documents_cbor_value
            .as_map()
            .ok_or_else(|| Error::CorruptedData(String::from("unable to get documents")))?;

        let mut contract_document_types: HashMap<String, DocumentType> = HashMap::new();

        // Build the document type hashmap
        for (type_key_value, document_type_value) in contract_document_types_raw {
            if !type_key_value.is_text() {
                return Err(Error::CorruptedData(String::from(
                    "table type is not a string as expected",
                )));
            }

            // Make sure the document_type_value is a map
            if !document_type_value.is_map() {
                return Err(Error::CorruptedData(String::from(
                    "table type is not a map as expected",
                )));
            }

            let document_type = DocumentType::from_cbor_value(
                type_key_value.as_text().expect("confirmed as text"),
                document_type_value.as_map().expect("confirmed as map"),
            )?;
            contract_document_types.insert(
                String::from(type_key_value.as_text().expect("confirmed as text")),
                document_type,
            );
        }

        Ok(Contract {
            id: contract_id,
            document_types: contract_document_types,
        })
    }

    pub fn root_path(&self) -> [&[u8]; 2] {
        [
            Into::<&[u8; 1]>::into(RootTree::ContractDocuments),
            &self.id,
        ]
    }

    pub fn documents_path(&self) -> [&[u8]; 3] {
        [
            Into::<&[u8; 1]>::into(RootTree::ContractDocuments),
            &self.id,
            &[1],
        ]
    }

    pub fn document_type_path<'a>(&'a self, document_type_name: &'a str) -> [&'a [u8]; 4] {
        [
            Into::<&[u8; 1]>::into(RootTree::ContractDocuments),
            &self.id,
            &[1],
            document_type_name.as_bytes(),
        ]
    }

    pub fn documents_primary_key_path<'a>(&'a self, document_type_name: &'a str) -> [&'a [u8]; 5] {
        [
            Into::<&[u8; 1]>::into(RootTree::ContractDocuments),
            &self.id,
            &[1],
            document_type_name.as_bytes(),
            &[0],
        ]
    }
}

impl DocumentType {
    // index_names can be in any order
    // in field name must be in the last two indexes.
    pub fn index_for_types(
        &self,
        index_names: &[&str],
        in_field_name: Option<&str>,
        order_by: &[&str],
    ) -> Option<(&Index, u16)> {
        let mut best_index: Option<(&Index, u16)> = None;
        let mut best_difference = u16::MAX;
        for index in self.indices.iter() {
            let difference_option = index.matches(index_names, in_field_name, order_by);
            if let Some(difference) = difference_option {
                if difference == 0 {
                    return Some((index, 0));
                } else if difference < best_difference {
                    best_difference = difference;
                    best_index = Some((index, best_difference));
                }
            }
        }
        best_index
    }

    pub fn serialize_value_for_key<'a>(
        &'a self,
        key: &str,
        value: &Value,
    ) -> Result<Vec<u8>, Error> {
        let field_type = self
            .properties
            .get(key)
            .ok_or_else(|| Error::CorruptedData(String::from("expected document to have field")))?;
        types::encode_document_field_type(field_type, value)
    }

    pub fn from_cbor_value(
        name: &str,
        document_type_value_map: &[(Value, Value)],
    ) -> Result<Self, Error> {
        let mut document_properties: HashMap<String, types::DocumentFieldType> = HashMap::new();

        let index_values =
            cbor_inner_array_value(document_type_value_map, "indices").ok_or_else(|| {
                Error::CorruptedData(String::from("unable to get indices from the contract"))
            })?;

        let mut indices: Vec<Index> = Vec::with_capacity(index_values.len());
        for index_value in index_values {
            if !index_value.is_map() {
                return Err(Error::CorruptedData(String::from(
                    "table document is not a map as expected",
                )));
            }
            let index = Index::from_cbor_value(index_value.as_map().expect("confirmed as map"))?;
            indices.push(index);
        }

        // Extract the properties
        let property_values = cbor_inner_map_value(document_type_value_map, "properties")
            .ok_or_else(|| {
                Error::CorruptedData(String::from(
                    "unable to get document properties from the contract",
                ))
            })?;

        fn insert_values(document_properties: &mut HashMap<String, types::DocumentFieldType>, prefix: Option<&str>, property_key: &Value, property_value: &Value) -> Result<(), Error> {
            if !property_key.is_text() {
                return Err(Error::CorruptedData(String::from(
                    "property key should be text",
                )));
            }

            let property_key_string = property_key.as_text().expect("confirmed as text").to_string();

            let prefixed_property_key = match prefix {
                None => {property_key_string}
                Some(prefix) => { [prefix, property_key_string.as_str()].join(".") }
            };

            if !property_value.is_map() {
                return Err(Error::CorruptedData(String::from(
                    "document property is not a map as expected",
                )));
            }

<<<<<<< HEAD
            let property_values = property_value.as_map().expect("confirmed as map");
            let type_value = cbor_inner_text_value(property_values, "type")
                .ok_or_else(|| Error::CorruptedData(String::from("cannot find type property")))?;

            let field_type: types::DocumentFieldType;

            if type_value == "array" {
                // Only handling bytearrays for v1
                // Return an error if it is not a byte array
                let is_byte_array_value = cbor_inner_bool_value(property_values, "byteArray")
                    .ok_or_else(|| {
                        Error::CorruptedData(String::from(
                            "cannot find byteArray property for array type",
                        ))
                    })?;
                if is_byte_array_value {
                    field_type = types::DocumentFieldType::ByteArray;
                } else {
                    return Err(Error::CorruptedData(String::from("invalid type")));
=======
            let inner_property_values = property_value.as_map().expect("confirmed as map");
            let type_value = cbor_inner_text_value(inner_property_values, "type")
                .ok_or_else(|| Error::CorruptedData(String::from("cannot find type property")),
                )?;

            let field_type: types::DocumentFieldType;

            match type_value {
                "array" => {
                    // Only handling bytearrays for v1
                    // Return an error if it is not a byte array
                    let is_byte_array_value = cbor_inner_bool_value(inner_property_values, "byteArray")
                        .ok_or_else(|| Error::CorruptedData(String::from(
                            "cannot find byteArray property for array type",
                        )))?;
                    if is_byte_array_value {
                        field_type = types::DocumentFieldType::ByteArray;
                    } else {
                        return Err(Error::CorruptedData(String::from("invalid type")));
                    }
                    document_properties.insert(
                        prefixed_property_key,
                        field_type,
                    );
                }
                "object" => {
                    let properties = cbor_inner_map_value(inner_property_values, "properties")
                        .ok_or_else(|| Error::CorruptedData(String::from(
                            "cannot find byteArray property for array type",
                        )))?;
                    for (object_property_key, object_property_value) in properties.iter() {
                        insert_values(document_properties, Some(&prefixed_property_key), object_property_key, object_property_value)?
                    }
                }
                _ => {
                    field_type = types::string_to_field_type(type_value)
                        .ok_or_else(|| Error::CorruptedData(String::from("invalid type")))?;
                    document_properties.insert(
                        prefixed_property_key,
                        field_type,
                    );
>>>>>>> 43675319
                }
            }
            Ok(())
        }

        // Based on the property name, determine the type
        for (property_key, property_value) in property_values {
            insert_values(&mut document_properties, None, &property_key, &property_value)?;
        }

        // Add system properties
        document_properties.insert(String::from("$createdAt"), types::DocumentFieldType::Date);
        document_properties.insert(String::from("$updatedAt"), types::DocumentFieldType::Date);

        Ok(DocumentType {
            name: String::from(name),
            indices,
            properties: document_properties,
        })
    }

    pub fn top_level_indices(&self) -> Result<Vec<&IndexProperty>, Error> {
        let mut index_properties: Vec<&IndexProperty> = Vec::with_capacity(self.indices.len());
        for index in &self.indices {
            if let Some(property) = index.properties.get(0) {
                index_properties.push(property);
            }
        }
        Ok(index_properties)
    }
}

impl Document {
    pub fn from_cbor(
        document_cbor: &[u8],
        document_id: Option<&[u8]>,
        owner_id: Option<&[u8]>,
    ) -> Result<Self, Error> {
        let (version, read_document_cbor) = document_cbor.split_at(4);
        if !Drive::check_protocol_version_bytes(version) {
            return Err(Error::CorruptedData(String::from(
                "invalid protocol version",
            )));
        }
        // first we need to deserialize the document and contract indices
        // we would need dedicated deserialization functions based on the document type
        let mut document: HashMap<String, CborValue> =
            ciborium::de::from_reader(read_document_cbor)
                .map_err(|_| Error::CorruptedData(String::from("unable to decode contract")))?;

        let owner_id = match owner_id {
            None => {
                let owner_id: Vec<u8> = bytes_for_system_value_from_hash_map(&document, "$ownerId")
                    .ok_or_else(|| {
                        Error::CorruptedData(String::from("unable to get document $ownerId"))
                    })?;
                document.remove("$ownerId");
                owner_id
            }
            Some(owner_id) => {
                // we need to start by verifying that the owner_id is a 256 bit number (32 bytes)
                if owner_id.len() != 32 {
                    return Err(Error::CorruptedData(String::from("invalid owner id")));
                }
                Vec::from(owner_id)
            }
        };

        let id = match document_id {
            None => {
                let document_id: Vec<u8> = bytes_for_system_value_from_hash_map(&document, "$id")
                    .ok_or_else(|| {
                    Error::CorruptedData(String::from("unable to get document $id"))
                })?;
                document.remove("$id");
                document_id
            }
            Some(document_id) => {
                // we need to start by verifying that the document_id is a 256 bit number (32 bytes)
                if document_id.len() != 32 {
                    return Err(Error::CorruptedData(String::from("invalid document id")));
                }
                Vec::from(document_id)
            }
        };

        // dev-note: properties is everything other than the id and owner id
        Ok(Document {
            properties: document,
            owner_id,
            id,
        })
    }

    pub fn from_cbor_with_id(
        document_cbor: &[u8],
        document_id: &[u8],
        owner_id: &[u8],
    ) -> Result<Self, Error> {
        // we need to start by verifying that the owner_id is a 256 bit number (32 bytes)
        if owner_id.len() != 32 {
            return Err(Error::CorruptedData(String::from("invalid owner id")));
        }

        if document_id.len() != 32 {
            return Err(Error::CorruptedData(String::from("invalid document id")));
        }

        let (version, read_document_cbor) = document_cbor.split_at(4);
        if !Drive::check_protocol_version_bytes(version) {
            return Err(Error::CorruptedData(String::from(
                "invalid protocol version",
            )));
        }

        // first we need to deserialize the document and contract indices
        // we would need dedicated deserialization functions based on the document type
        let properties: HashMap<String, CborValue> = ciborium::de::from_reader(read_document_cbor)
            .map_err(|_| Error::CorruptedData(String::from("unable to decode contract")))?;

        // dev-note: properties is everything other than the id and owner id
        Ok(Document {
            properties,
            owner_id: Vec::from(owner_id),
            id: Vec::from(document_id),
        })
    }

    pub fn get_raw_for_document_type<'a>(
        &'a self,
        key_path: &str,
        document_type: &DocumentType,
        owner_id: Option<&[u8]>,
    ) -> Result<Option<Vec<u8>>, Error> {
        if key_path == "$ownerId" && owner_id.is_some() {
            Ok(Some(Vec::from(owner_id.unwrap())))
        } else {
            match key_path {
                "$id" => return Ok(Some(self.id.clone())),
                "$ownerId" => return Ok(Some(self.owner_id.clone())),
                _ => {}
            }
            let key_paths: Vec<&str> = key_path.split('.').collect::<Vec<&str>>();
            let (key, rest_key_paths) = key_paths.split_first().ok_or_else(|| Error::CorruptedData(String::from(
                "key must not be null when getting from document",
            )))?;

            fn get_value_at_path<'a>(value: &'a Value, key_paths: &'a [&str]) -> Result<Option<&'a Value>, Error> {
                if key_paths.is_empty() {
                    Ok(Some(value))
                } else {
                    let (key, rest_key_paths) = key_paths.split_first().ok_or_else(|| Error::CorruptedData(String::from(
                        "key must not be null when getting from document",
                    )))?;
                    let map_values = value.as_map().ok_or_else(|| Error::CorruptedData(String::from(
                        "inner key must refer to a value map",
                    )))?;
                    match get_key_from_cbor_map(map_values, key) {
                        None => {
                            Ok(None)
                        }
                        Some(value) => {
                            get_value_at_path(value, rest_key_paths)
                        }
                    }
                }
            }

            match self.properties.get(*key) {
                None => Ok(None),
                Some(value) => {
                    match get_value_at_path(value, rest_key_paths)? {
                        None => Ok(None),
                        Some(path_value) => {
                            Ok(Some(document_type.serialize_value_for_key(key_path, path_value)?))
                        }
                    }
                },
            }
        }
    }

    pub fn get_raw_for_contract<'a>(
        &'a self,
        key: &str,
        document_type_name: &str,
        contract: &Contract,
        owner_id: Option<&[u8]>,
    ) -> Result<Option<Vec<u8>>, Error> {
<<<<<<< HEAD
        if key == "$ownerId" && owner_id.is_some() {
            Ok(Some(Vec::from(owner_id.unwrap())))
        } else {
            match self.properties.get(key) {
                None => Ok(None),
                Some(value) => match key {
                    "$id" => Ok(Some(self.id.clone())),
                    "$ownerId" => Ok(Some(self.owner_id.clone())),
                    _ => {
                        let document_type = contract
                            .document_types
                            .get(document_type_name)
                            .ok_or_else(|| {
                                Error::CorruptedData(String::from(
                                    "document type should exist for name",
                                ))
                            })?;
                        Ok(Some(document_type.serialize_value_for_key(key, value)?))
                    }
                },
            }
        }
=======
        let document_type = contract.document_types.get(document_type_name)
            .ok_or_else(|| Error::CorruptedData(String::from(
                "document type should exist for name",
            )))?;
        self.get_raw_for_document_type(key, document_type, owner_id)
>>>>>>> 43675319
    }
}

impl Index {
    pub fn from_cbor_value(index_type_value_map: &[(Value, Value)]) -> Result<Self, Error> {
        // Decouple the map
        // It contains properties and a unique key
        // If the unique key is absent, then unique is false
        // If present, then use that value
        // For properties, we iterate each and move it to IndexProperty

        let mut unique = false;
        let mut index_properties: Vec<IndexProperty> = Vec::new();

        for (key_value, value_value) in index_type_value_map {
            let key = key_value
                .as_text()
                .ok_or_else(|| Error::CorruptedData(String::from("key should be of type text")))?;

            if key == "unique" {
                if value_value.is_bool() {
                    unique = value_value.as_bool().expect("confirmed as bool");
                }
            } else if key == "properties" {
                let properties = value_value.as_array().ok_or_else(|| {
                    Error::CorruptedData(String::from("property value should be an array"))
                })?;

                // Iterate over this and get the index properties
                for property in properties {
                    if !property.is_map() {
                        return Err(Error::CorruptedData(String::from(
                            "table document is not a map as expected",
                        )));
                    }

                    let index_property = IndexProperty::from_cbor_value(
                        property.as_map().expect("confirmed as map"),
                    )?;
                    index_properties.push(index_property);
                }
            }
        }

        Ok(Index {
            properties: index_properties,
            unique,
        })
    }
}

impl IndexProperty {
    pub fn from_cbor_value(index_property_map: &[(Value, Value)]) -> Result<Self, Error> {
        let property = &index_property_map[0];

        let key = property
            .0 // key
            .as_text()
            .ok_or_else(|| Error::CorruptedData(String::from("key should be of type string")))?;
        let value = property
            .1 // value
            .as_text()
            .ok_or_else(|| Error::CorruptedData(String::from("value should be of type string")))?;

        let ascending = value == "asc";

        Ok(IndexProperty {
            name: key.to_string(),
            ascending,
        })
    }
}

// Helper functions
fn contract_document_types(contract: &HashMap<String, CborValue>) -> Option<&Vec<(Value, Value)>> {
    contract.get("documents").and_then(|id_cbor| {
        if let CborValue::Map(documents) = id_cbor {
            Some(documents)
        } else {
            None
        }
    })
}

fn get_key_from_cbor_map<'a>(cbor_map: &'a [(Value, Value)], key: &'a str) -> Option<&'a Value> {
    for (cbor_key, cbor_value) in cbor_map.iter() {
        if !cbor_key.is_text() {
            continue;
        }

        if cbor_key.as_text().expect("confirmed as text") == key {
            return Some(cbor_value);
        }
    }
    None
}

fn cbor_inner_array_value<'a>(document_type: &'a [(Value, Value)], key: &'a str) -> Option<&'a Vec<Value>> {
    let key_value = get_key_from_cbor_map(document_type, key)?;
    if let Value::Array(key_value) = key_value {
        return Some(key_value);
    }
    None
}

fn cbor_inner_map_value<'a>(
    document_type: &'a [(Value, Value)],
    key: &'a str,
) -> Option<&'a Vec<(Value, Value)>> {
    let key_value = get_key_from_cbor_map(document_type, key)?;
    if let Value::Map(map_value) = key_value {
        return Some(map_value);
    }
    None
}

fn cbor_inner_text_value<'a>(document_type: &'a [(Value, Value)], key: &'a str) -> Option<&'a str> {
    let key_value = get_key_from_cbor_map(document_type, key)?;
    if let Value::Text(string_value) = key_value {
        return Some(string_value);
    }
    None
}

fn cbor_inner_bool_value(document_type: &[(Value, Value)], key: &str) -> Option<bool> {
    let key_value = get_key_from_cbor_map(document_type, key)?;
    if let Value::Bool(bool_value) = key_value {
        return Some(*bool_value);
    }
    None
}

pub fn bytes_for_system_value(value: &Value) -> Option<Vec<u8>> {
    match value {
        Value::Bytes(bytes) => Some(bytes.clone()),
        Value::Text(text) => match bs58::decode(text).into_vec() {
            Ok(data) => Some(data),
            Err(_) => None,
        },
        Value::Array(array) => {
            let bytes_result: Result<Vec<u8>, Error> = array
                .iter()
                .map(|byte| match byte {
                    Value::Integer(int) => {
                        let value_as_u8: u8 = (*int)
                            .try_into()
                            .map_err(|_| Error::CorruptedData(String::from("expected u8 value")))?;
                        Ok(value_as_u8)
                    }
                    _ => Err(Error::CorruptedData(String::from(
                        "not an array of integers",
                    ))),
                })
                .collect::<Result<Vec<u8>, Error>>();
            match bytes_result {
                Ok(bytes) => Some(bytes),
                Err(_) => None,
            }
        }
        _ => None,
    }
}

fn bytes_for_system_value_from_hash_map(
    document: &HashMap<String, CborValue>,
    key: &str,
) -> Option<Vec<u8>> {
    document.get(key).and_then(bytes_for_system_value)
}

#[cfg(test)]
mod tests {
    use crate::contract::Contract;
    use crate::drive::Drive;
    use std::{collections::HashMap, fs::File, io::BufReader, path::Path};
    use crate::common::json_document_to_cbor;

    #[test]
    fn test_cbor_deserialization() {
        let document_cbor = json_document_to_cbor("simple.json", Some(1));
        let (version, read_document_cbor) = document_cbor.split_at(4);
        assert!(Drive::check_protocol_version_bytes(version));
        let document: HashMap<String, ciborium::value::Value> =
            ciborium::de::from_reader(read_document_cbor).expect("cannot deserialize cbor");
        assert!(document.get("a").is_some());
    }

    #[test]
    fn test_import_contract() {
        let dashpay_cbor =
            json_document_to_cbor("tests/supporting_files/contract/dashpay/dashpay-contract.json", Some(1));
        let contract = Contract::from_cbor(&dashpay_cbor).unwrap();

        assert_eq!(contract.document_types.len(), 3);
        assert!(contract.document_types.get("profile").is_some());
        assert!(contract.document_types.get("contactInfo").is_some());
        assert!(contract.document_types.get("contactRequest").is_some());
        assert!(contract.document_types.get("non_existent_key").is_none());

        let contact_info_indices = &contract.document_types.get("contactInfo").unwrap().indices;
        assert_eq!(contact_info_indices.len(), 2);
        assert!(contact_info_indices[0].unique);
        assert!(!contact_info_indices[1].unique);
        assert_eq!(contact_info_indices[0].properties.len(), 3);

        assert_eq!(contact_info_indices[0].properties[0].name, "$ownerId");
        assert_eq!(
            contact_info_indices[0].properties[1].name,
            "rootEncryptionKeyIndex"
        );
        assert_eq!(
            contact_info_indices[0].properties[2].name,
            "derivationEncryptionKeyIndex"
        );

        assert!(contact_info_indices[0].properties[0].ascending);
    }
}<|MERGE_RESOLUTION|>--- conflicted
+++ resolved
@@ -306,27 +306,6 @@
                 )));
             }
 
-<<<<<<< HEAD
-            let property_values = property_value.as_map().expect("confirmed as map");
-            let type_value = cbor_inner_text_value(property_values, "type")
-                .ok_or_else(|| Error::CorruptedData(String::from("cannot find type property")))?;
-
-            let field_type: types::DocumentFieldType;
-
-            if type_value == "array" {
-                // Only handling bytearrays for v1
-                // Return an error if it is not a byte array
-                let is_byte_array_value = cbor_inner_bool_value(property_values, "byteArray")
-                    .ok_or_else(|| {
-                        Error::CorruptedData(String::from(
-                            "cannot find byteArray property for array type",
-                        ))
-                    })?;
-                if is_byte_array_value {
-                    field_type = types::DocumentFieldType::ByteArray;
-                } else {
-                    return Err(Error::CorruptedData(String::from("invalid type")));
-=======
             let inner_property_values = property_value.as_map().expect("confirmed as map");
             let type_value = cbor_inner_text_value(inner_property_values, "type")
                 .ok_or_else(|| Error::CorruptedData(String::from("cannot find type property")),
@@ -368,7 +347,6 @@
                         prefixed_property_key,
                         field_type,
                     );
->>>>>>> 43675319
                 }
             }
             Ok(())
@@ -558,36 +536,11 @@
         contract: &Contract,
         owner_id: Option<&[u8]>,
     ) -> Result<Option<Vec<u8>>, Error> {
-<<<<<<< HEAD
-        if key == "$ownerId" && owner_id.is_some() {
-            Ok(Some(Vec::from(owner_id.unwrap())))
-        } else {
-            match self.properties.get(key) {
-                None => Ok(None),
-                Some(value) => match key {
-                    "$id" => Ok(Some(self.id.clone())),
-                    "$ownerId" => Ok(Some(self.owner_id.clone())),
-                    _ => {
-                        let document_type = contract
-                            .document_types
-                            .get(document_type_name)
-                            .ok_or_else(|| {
-                                Error::CorruptedData(String::from(
-                                    "document type should exist for name",
-                                ))
-                            })?;
-                        Ok(Some(document_type.serialize_value_for_key(key, value)?))
-                    }
-                },
-            }
-        }
-=======
         let document_type = contract.document_types.get(document_type_name)
             .ok_or_else(|| Error::CorruptedData(String::from(
                 "document type should exist for name",
             )))?;
         self.get_raw_for_document_type(key, document_type, owner_id)
->>>>>>> 43675319
     }
 }
 
